#![allow(dead_code, unused)]

use std::{borrow::Borrow, fmt, mem};

use crate::utils::{calls_method, eq_prop_name};
use forge_file_resolver::{FileResolver, ForgeResolver};
use forge_utils::{create_newtype, FxHashMap};

use itertools::Itertools;
use serde::{Deserialize, Serialize};
use smallvec::{smallvec, SmallVec};
use swc_core::{
    common::SyntaxContext,
    ecma::{
        ast::{
            ArrayLit, ArrayPat, ArrowExpr, AssignExpr, AssignOp, AssignPat, AssignPatProp,
            AssignProp, AwaitExpr, BinExpr, BindingIdent, BlockStmt, BlockStmtOrExpr, BreakStmt,
<<<<<<< HEAD
            CallExpr, Callee, Class as Clss, ClassDecl, ClassExpr, ClassMethod, ComputedPropName,
            CondExpr, Constructor, ContinueStmt, Decl, DefaultDecl, DoWhileStmt, ExportAll,
            ExportDecl, ExportDefaultDecl, ExportDefaultExpr, ExportNamedSpecifier, Expr,
            ExprOrSpread, ExprStmt, FnDecl, FnExpr, ForInStmt, ForOfStmt, ForStmt, Function, Id,
            Ident, IfStmt, Import, ImportDecl, ImportDefaultSpecifier, ImportNamedSpecifier,
=======
            CallExpr, Callee, ClassDecl, ClassExpr, ClassMethod, ComputedPropName, CondExpr,
            Constructor, ContinueStmt, Decl, DefaultDecl, DoWhileStmt, ExportAll, ExportDecl,
            ExportDefaultDecl, ExportDefaultExpr, ExportNamedSpecifier, Expr, ExprOrSpread,
            ExprStmt, FnDecl, FnExpr, ForHead, ForInStmt, ForOfStmt, ForStmt, Function, Id, Ident,
            IfStmt, Import, ImportDecl, ImportDefaultSpecifier, ImportNamedSpecifier,
>>>>>>> 144fbabf
            ImportStarAsSpecifier, JSXAttrName, JSXAttrOrSpread, JSXAttrValue, JSXElement,
            JSXElementChild, JSXElementName, JSXExpr, JSXExprContainer, JSXFragment, JSXMemberExpr,
            JSXNamespacedName, JSXObject, JSXSpreadChild, JSXText, KeyValuePatProp, KeyValueProp,
            LabeledStmt, Lit, MemberExpr, MemberProp, MetaPropExpr, MethodProp, Module, ModuleDecl,
            ModuleExportName, ModuleItem, NewExpr, Number, ObjectLit, ObjectPat, ObjectPatProp,
            OptCall, OptChainBase, OptChainExpr, ParenExpr, Pat, PatOrExpr, PrivateName, Prop,
            PropName, PropOrSpread, RestPat, ReturnStmt, SeqExpr, Stmt, Str, Super, SuperProp,
            SuperPropExpr, SwitchStmt, TaggedTpl, ThisExpr, ThrowStmt, Tpl, TplElement, TryStmt,
            TsAsExpr, TsConstAssertion, TsInstantiation, TsNonNullExpr, TsSatisfiesExpr,
            TsTypeAssertion, UnaryExpr, UpdateExpr, VarDecl, VarDeclOrExpr, VarDeclarator,
            WhileStmt, WithStmt, YieldExpr,
        },
        atoms::{Atom, JsWord},
        utils::function,
        visit::{noop_visit_type, Visit, VisitWith},
    },
};
use tracing::{debug, field::debug, info, instrument, warn};
use typed_index_collections::{TiSlice, TiVec};

/**
 * ident`, `block`, `stmt`, `expr`, `pat`, `ty`, `lifetime`, `literal`, `path`, `meta`, `tt`, `item` and `vis
 */
macro_rules! unwrap_or {
    ($c:vis, $e:expr, $or_do_what:expr) => {
        if let c(d) = $e {
            d
        } else {
            $or_do_what
        }
    };
}

macro_rules! add {
    // macth like arm for macro
    ($a:expr,$b:expr) => {
        // macro expand to this code
        {
            // $a and $b will be templated using the value/variable provided to macro
            $a + $b
        }
    };
}

use crate::{
    ctx::ModId,
    ir::{
        Base, BasicBlockId, Body, Inst, Intrinsic, Literal, Operand, Projection, Rvalue, Template,
        Terminator, VarKind, Variable, RETURN_VAR,
    },
};

create_newtype! {
    pub struct FuncId(u32);
}

create_newtype! {
    pub struct ObjId(u32);
}

create_newtype! {
    pub struct DefId(u32);
}

#[derive(Debug, Clone)]
pub enum Const {
    Literal(String),
    Object(Class),
}

#[derive(Debug, Clone)]
pub enum Value {
    Uninit,
    Unknown,
    Const(Const),
    Phi(Vec<Const>),
}

#[derive(Debug, Clone, Copy, PartialEq, Eq)]
enum ObjKind {
    Class(ObjId),
    Lit(ObjId),
    Resolver(ObjId),
}

struct NormalizedExport {
    module: ModId,
    def: DefId,
}

#[derive(Debug, Clone, PartialEq, Eq, Hash)]
struct Symbol {
    module: ModId,
    id: Id,
}

#[derive(Debug, Clone, PartialEq, Eq, Hash)]
struct SymbolExport {
    module: ModId,
    name: JsWord,
}

#[derive(Debug, Clone, Default)]
pub struct ResolverTable {
    defs: TiVec<DefId, DefRes>,
    pub names: TiVec<DefId, JsWord>,
    pub global: TiVec<ModId, DefId>,
    recent_names: FxHashMap<(JsWord, ModId), DefId>,
    exported_names: FxHashMap<(JsWord, ModId), DefId>,
    default_export_names: FxHashMap<(JsWord, ModId), DefId>,
    symbol_to_id: FxHashMap<Symbol, DefId>,
    global_defid_to_value: FxHashMap<DefId, Value>,
    parent: FxHashMap<DefId, DefId>,
    owning_module: TiVec<DefId, ModId>,
}

#[derive(Debug, Clone, Copy, PartialEq, Eq)]
enum AnonType {
    Obj,
    Closure,
    Unknown,
}

struct ModuleDefs {
    symbols: FxHashMap<Id, DefId>,
    functions: Box<[DefId]>,
    globals: Box<[DefId]>,
    classes: Box<[DefId]>,
    exports: Box<[DefId]>,
}

#[instrument(skip(modules, file_resolver))]
pub fn run_resolver(
    modules: &TiSlice<ModId, Module>,
    file_resolver: &ForgeResolver,
    secret_packages: Vec<PackageData>,
) -> Environment {
    let mut environment = Environment::new();

    for (curr_mod, module) in modules.iter_enumerated() {
        let mut export_collector = ExportCollector {
            res_table: &mut environment.resolver,
            curr_mod,
            exports: vec![],
            default: None,
        };
        module.visit_children_with(&mut export_collector);
        let mod_id = environment
            .exports
            .push_and_get_key(export_collector.exports);
        debug_assert_eq!(curr_mod, mod_id);
        if let Some(default) = export_collector.default {
            let def_id = environment.default_exports.insert(curr_mod, default);
            debug_assert_eq!(def_id, None, "def_id shouldn't be set");
        }
    }

    let mut foreign = TiVec::default();
    for (curr_mod, module) in modules.iter_enumerated() {
        let mut import_collector = ImportCollector {
            resolver: &mut environment,
            file_resolver,
            foreign_defs: &mut foreign,
            curr_mod,
            current_import: Default::default(),
            in_foreign_import: false,
        };
        module.visit_with(&mut import_collector);
    }

    let mut foreign = TiVec::default();
    for (curr_mod, module) in modules.iter_enumerated() {
        let mut import_collector = ImportCollector {
            resolver: &mut environment,
            file_resolver,
            foreign_defs: &mut foreign,
            curr_mod,
            current_import: Default::default(),
            in_foreign_import: false,
        };
        module.visit_with(&mut import_collector);
    }

    let defs = Definitions::new(
        environment
            .resolver
            .defs
            .iter_enumerated()
            .map(|(id, &d)| (id, d)),
        foreign,
    );
    environment.defs = defs;
    for (curr_mod, module) in modules.iter_enumerated() {
        let mut lowerer = Lowerer {
            res: &mut environment,
            curr_mod,
            curr_class: None,
            parents: vec![],
            curr_def: None,
        };
        module.visit_with(&mut lowerer);
    }

    for (curr_mod, module) in modules.iter_enumerated() {
        let global_id = environment.get_or_reserve_global_scope(curr_mod);

        let mut global_collector = GlobalCollector {
            res: &mut environment,
            global_id,
            secret_packages: secret_packages.clone(), // remove the clone
            module: curr_mod,
            parent: None,
        };
        module.visit_with(&mut global_collector);
    }

    for (curr_mod, module) in modules.iter_enumerated() {
        let mut collector = FunctionCollector {
            res: &mut environment,
            curr_class: None,
            curr_function: None,
            secret_packages: secret_packages.clone(), // remove the clone
            module: curr_mod,
            parent: None,
        };
        module.visit_with(&mut collector);
    }

    environment
}

/// this struct is a bit of a hack, because we also use it for
/// the definition of "global" scoped object literals, i.e.
///
/// ```javascript
/// const glbl = {
///   foo: () => { ... },
///   ...
/// }
///
/// export default {
///   f1, f2, f3
/// }
/// ```
#[derive(Debug, Clone)]
pub struct Class {
    def: DefId,
    pub pub_members: Vec<(JsWord, DefId)>,
    constructor: Option<DefId>,
}

enum PropKind {
    Alias(DefId),
    Unknown,
    Setter(DefId),
}

enum ObjTy {
    Class { constructor: DefId },
    Lit,
    LitProp { parent: DefId },
    ResolverProp { parent: DefId },
    Resolver,
}

struct Object {
    def: DefId,
    pub_members: Vec<(JsWord, DefId)>,
    ty: ObjTy,
}

impl Class {
    pub fn new(def: DefId) -> Self {
        Self {
            def,
            pub_members: vec![],
            constructor: None,
        }
    }

    /// Locate a property on this object.
    ///
    /// Note that this does not look up the prototype chain.
    ///
    /// # Example
    ///
    /// ```javascript
    /// const obj = {
    ///   foo: 1,
    /// };
    /// ```
    ///
    /// ```rust
    /// use forge_analyzer::definitions::{Class, DefId};
    ///
    /// # fn foo(obj_id: DefId) {
    /// let obj = Class::new(obj_id);
    /// obj.find_member("foo");
    /// # }
    /// ```
    pub fn find_member<N: ?Sized>(&self, name: &N) -> Option<DefId>
    where
        JsWord: PartialEq<N>,
    {
        self.pub_members
            .iter()
            .find_map(|(n, d)| (*n == *name).then_some(*d))
    }
}

create_newtype! {
    pub struct ForeignId(u32);
}

#[derive(Debug, Clone, PartialEq, Eq)]
pub enum ImportKind {
    Star,
    Default,
    Named(JsWord),
}

#[derive(Debug, Clone, PartialEq, Eq)]
pub struct ForeignItem {
    kind: ImportKind,
    module_name: JsWord,
}

type DefKey = DefKind<FuncId, ObjId, ForeignId>;
type DefRef<'a> = DefKind<&'a Body, &'a Class, &'a ForeignItem>;
type DefMut<'a> = DefKind<&'a mut Body, &'a mut Class, &'a mut ForeignItem>;
type DefRes<I = ForeignId> = DefKind<(), (), I>;

#[derive(Debug, Clone, PartialEq, Eq)]
pub enum DefKind<F, O, I> {
    Arg,
    Function(F),
    /// The renamed [`DefId`]
    ///
    /// # Example
    ///
    /// ```javascript
    /// function foo() {}
    /// // The [`DefId`] of `foo` will be the field in [`ExportAlias`]
    /// // The [`DefKind`] of bar will be [`ExportAlias`]
    /// export { foo as bar };
    /// ```
    ExportAlias(DefId),
    GlobalObj(O),
    Class(O),
    /// any imports that are not from the current project
    Foreign(I),
    /// exported(usual) handler to the actual resolver definitions
    ///
    /// [`DefId`] should point to [`DefKind::Resolver`]
    ///
    /// # Example
    ///
    /// ```javascript
    /// import Resolver from '@forge/resolver';
    ///
    /// const resolver = new Resolver();
    ///
    /// resolver.define('handlerFunc' ({ payload, context }) => {
    ///   console.log(`payload: ${payload}, ctx: ${context}`);
    /// });
    /// // the `handler` symbol resolves to a DefId for [`DefKind::ResolverHandler`]
    /// export const handler = resolver.getDefinitions();
    /// ```
    ResolverHandler(DefId),
    /// the actual resolver object
    ///
    /// # Example
    ///
    /// ```javascript
    /// import Resolver from '@forge/resolver';
    ///
    /// const resolver = new Resolver();
    /// // `resolver` resolves to a DefId pointing to [`DefKind::Resolver`]
    /// ```
    Resolver(O),
    /// function defined on a resolver object
    ///
    /// # Example
    ///
    /// ```javascript
    /// // the `handler` symbol resolves to a DefId for [`DefKind::ResolverHandler`]
    /// resolver.define('handlerFunc', ({ payload, context }) => {}
    /// ```
    ResolverDef(DefId),
    Closure(F),
    // Example: `module` in import * as 'foo' from 'module'
    ModuleNs(ModId),
    Undefined,
}

impl<F, O, I> Default for DefKind<F, O, I> {
    fn default() -> Self {
        Self::Undefined
    }
}

impl<F, O, I> DefKind<F, O, I> {
    pub fn expect_body(self) -> F {
        match self {
            Self::Function(f) | Self::Closure(f) => f,
            k => panic!("expected function"),
        }
    }

    pub fn expect_class(self) -> O {
        match self {
            Self::Class(c) | Self::GlobalObj(c) | Self::Resolver(c) => c,
            _ => panic!("expected class"),
        }
    }

    pub fn as_body(&self) -> Option<&F> {
        match self {
            Self::Function(f) | Self::Closure(f) => Some(f),
            _ => None,
        }
    }

    pub fn as_handler(&self) -> Option<DefId> {
        match *self {
            Self::ResolverHandler(id) => Some(id),
            _ => None,
        }
    }

    pub fn as_resolver(&self) -> Option<&O> {
        match self {
            Self::Resolver(id) => Some(id),
            _ => None,
        }
    }

    pub fn as_resolver_def(&self) -> Option<DefId> {
        match *self {
            Self::ResolverDef(id) => Some(id),
            _ => None,
        }
    }

    pub fn is_resolver_handler(&self) -> bool {
        matches!(self, Self::ResolverHandler(_))
    }
}

impl PartialEq<DefKey> for DefRes {
    fn eq(&self, other: &DefKey) -> bool {
        *other == *self
    }
}

impl PartialEq<DefRes> for DefKey {
    fn eq(&self, other: &DefRes) -> bool {
        match (*self, *other) {
            (DefKind::Function(_), DefKind::Function(())) => true,
            (DefKind::ExportAlias(l0), DefKind::ExportAlias(r0)) => l0 == r0,
            (DefKind::GlobalObj(_), DefKind::GlobalObj(())) => true,
            (DefKind::Class(_), DefKind::Class(())) => true,
            (DefKind::Foreign(l0), DefKind::Foreign(r0)) => l0 == r0,
            (DefKind::ResolverHandler(l0), DefKind::ResolverHandler(r0)) => l0 == r0,
            (DefKind::Resolver(_), DefKind::Resolver(())) => true,
            (DefKind::ResolverDef(l0), DefKind::ResolverDef(r0)) => l0 == r0,
            (DefKind::Closure(_), DefKind::Closure(())) => true,
            (DefKind::ModuleNs(l0), DefKind::ModuleNs(r0)) => l0 == r0,
            (DefKind::Arg, DefKind::Arg) => true,
            (DefKind::Undefined, DefKind::Undefined) => true,
            (
                DefKind::Function(_)
                | DefKind::Arg
                | DefKind::Undefined
                | DefKind::ExportAlias(_)
                | DefKind::GlobalObj(_)
                | DefKind::Class(_)
                | DefKind::Foreign(_)
                | DefKind::Resolver(_)
                | DefKind::ResolverHandler(_)
                | DefKind::ResolverDef(_)
                | DefKind::Closure(_)
                | DefKind::ModuleNs(_),
                _,
            ) => false,
        }
    }
}

impl Copy for DefKey {}
impl Copy for DefRes {}
impl Copy for DefRef<'_> {}

#[derive(Debug, Clone, Default)]
pub struct Definitions {
    pub defs: TiVec<DefId, DefKey>,
    funcs: TiVec<FuncId, Body>,
    pub classes: TiVec<ObjId, Class>,
    foreign: TiVec<ForeignId, ForeignItem>,
}

#[derive(Debug, Clone, Default)]
pub struct Environment {
    exports: TiVec<ModId, Vec<(JsWord, DefId)>>,
    pub global: TiVec<ModId, DefId>,
    pub defs: Definitions,
    default_exports: FxHashMap<ModId, DefId>,
    pub resolver: ResolverTable,
}

// POI

struct ImportCollector<'cx> {
    resolver: &'cx mut Environment,
    file_resolver: &'cx ForgeResolver,
    foreign_defs: &'cx mut TiVec<ForeignId, ForeignItem>,
    curr_mod: ModId,
    current_import: JsWord,
    in_foreign_import: bool,
}

struct ExportCollector<'cx> {
    res_table: &'cx mut ResolverTable,
    curr_mod: ModId,
    exports: Vec<(JsWord, DefId)>,
    default: Option<DefId>,
}

struct GlobalCollector<'cx> {
    res: &'cx mut Environment,
    module: ModId,
    global_id: DefId,
    secret_packages: Vec<PackageData>,
    parent: Option<DefId>,
}

#[derive(Debug, Clone, Copy, PartialEq, Eq)]
enum LowerStage {
    Collect,
    Create,
}

#[derive(Debug, Clone, Copy, PartialEq, Eq)]
pub enum IntrinsicName {
    RequestConfluence,
    RequestJira,
    Other,
}

#[derive(Serialize, Deserialize, PartialEq, Debug, Clone, Eq)]
pub struct PackageData {
    pub package_name: String,
    pub identifier: String,
    pub method: Option<String>,
    pub secret_position: u8,
}

struct Lowerer<'cx> {
    res: &'cx mut Environment,
    curr_mod: ModId,
    curr_class: Option<DefId>,
    parents: Vec<DefId>,
    curr_def: Option<DefId>,
}

#[derive(Debug, Clone, PartialEq, Eq, Hash)]
enum PropPath {
    Def(DefId),
    Static(JsWord),
    MemberCall(JsWord),
    Unknown(Id),
    Expr,
    This,
    Super,
    Private(Id),
    Computed(Id),
}

fn normalize_callee_expr(
    callee: CalleeRef<'_>,
    res_table: &Environment,
    curr_mod: ModId,
) -> Vec<PropPath> {
    struct CalleeNormalizer<'cx> {
        res_table: &'cx Environment,
        curr_mod: ModId,
        path: Vec<PropPath>,
        in_prop: bool,
    }

    impl<'cx> CalleeNormalizer<'cx> {
        fn check_prop(&mut self, n: &MemberProp) {
            let old_prop = mem::replace(&mut self.in_prop, true);
            n.visit_with(self);
            self.in_prop = old_prop;
        }
    }

    impl Visit for CalleeNormalizer<'_> {
        fn visit_member_prop(&mut self, n: &MemberProp) {
            match n {
                MemberProp::Ident(n) => {
                    self.path.push(PropPath::Static(n.sym.clone()));
                }
                MemberProp::PrivateName(PrivateName { id, .. }) => {
                    self.path.push(PropPath::Private(id.to_id()))
                }
                MemberProp::Computed(ComputedPropName { expr, .. }) => {
                    let old_prop = mem::replace(&mut self.in_prop, true);
                    expr.visit_with(self);
                    self.in_prop = old_prop;
                }
            }
        }

        fn visit_ident(&mut self, n: &Ident) {
            let id = n.to_id();
            if self.in_prop {
                self.path.push(PropPath::Computed(id));
            } else {
                let prop = self
                    .res_table
                    .sym_to_id(id.clone(), self.curr_mod)
                    .map_or(PropPath::Unknown(id), PropPath::Def);
                self.path.push(prop);
            }
        }

        fn visit_str(&mut self, n: &Str) {
            let str = n.value.clone();
            self.path.push(PropPath::Static(str));
        }

        fn visit_lit(&mut self, n: &Lit) {
            match n {
                Lit::Str(n) => n.visit_with(self),
                Lit::Bool(_)
                | Lit::Null(_)
                | Lit::Num(_)
                | Lit::BigInt(_)
                | Lit::Regex(_)
                | Lit::JSXText(_) => self.path.push(PropPath::Expr),
            }
        }

        fn visit_expr(&mut self, n: &Expr) {
            match n {
                Expr::Member(MemberExpr { obj, prop, .. }) if !self.in_prop => {
                    obj.visit_with(self);
                    prop.visit_with(self);
                }
                Expr::This(_) => {
                    if !self.path.is_empty() {
                        warn!("thisexpr in prop index: {}", self.path.len());
                    } else {
                        self.path.push(PropPath::This);
                    }
                }
                expr @ (Expr::Lit(_) | Expr::Paren(_) | Expr::Ident(_)) => {
                    expr.visit_children_with(self)
                }
                Expr::Call(CallExpr { callee, .. }) => {
                    let Some(expr) = callee.as_expr() else {
                        self.path.push(PropPath::Expr);
                        return;
                    };
                    match &**expr {
                        Expr::Member(MemberExpr {
                            obj,
                            prop: MemberProp::Ident(ident),
                            ..
                        }) => {
                            obj.visit_with(self);
                            self.path.push(PropPath::MemberCall(ident.sym.clone()));
                        }
                        _ => {
                            self.path.push(PropPath::Expr);
                        }
                    }
                }

                _ => self.path.push(PropPath::Expr),
            }
        }
    }
    match callee {
        CalleeRef::Expr(expr) => {
            let mut normalizer = CalleeNormalizer {
                res_table,
                curr_mod,
                path: vec![],
                in_prop: false,
            };
            normalizer.visit_expr(expr);
            normalizer.path
        }
        CalleeRef::Import => vec![],
        CalleeRef::Super => vec![PropPath::Super],
    }
}

impl ResolverTable {
    #[inline]
    fn sym_id(&self, id: Id, module: ModId) -> Option<DefId> {
        self.symbol_to_id.get(&Symbol { module, id }).copied()
    }

    #[inline]
    fn recent_sym(&self, sym: JsWord, module: ModId) -> Option<DefId> {
        self.recent_names.get(&(sym, module)).copied()
    }

    #[inline]
    fn get_default(&self, module: ModId) -> Option<DefId> {
        for (defid, sym) in self.names.iter_enumerated() {
            if &sym.to_string() == "default" && self.owning_module.contains(&module) {
                return Some(defid);
            }
        }
        None
    }

    #[inline]
    fn sym_kind(&self, id: Id, module: ModId) -> Option<DefRes> {
        let def = self.sym_id(id, module)?;
        self.defs.get(def).copied()
    }

    #[inline]
    fn reserve_symbol(&mut self, id: Id, module: ModId) -> DefId {
        self.add_sym(DefRes::default(), id, module)
    }

    #[inline]
    fn get_or_insert_sym(&mut self, id: Id, module: ModId) -> DefId {
        let defid = self
            .sym_id(id.clone(), module)
            .unwrap_or_else(|| self.reserve_symbol(id.clone(), module));
        self.recent_names.insert((id.0, module), defid);
        defid
    }

    #[inline]
    fn get_sym(&mut self, id: Id, module: ModId) -> Option<DefId> {
        self.sym_id(id.clone(), module)
    }

    fn reserve_def(&mut self, name: JsWord, module: ModId) -> DefId {
        self.defs.push_and_get_key(DefRes::default());
        self.names.push_and_get_key(name);
        self.owning_module.push_and_get_key(module)
    }

    fn add_anon(&mut self, def: DefRes, name: JsWord, module: ModId) -> DefId {
        let defid = self.defs.push_and_get_key(def);
        let defid2 = self.owning_module.push_and_get_key(module);
        debug_assert_eq!(
            defid, defid2,
            "inconsistent state while inserting 1 {}",
            &*name
        );
        let defid3 = self.names.push_and_get_key(name);
        debug_assert_eq!(
            defid,
            defid3,
            "inconsistent state while inserting 2 {}",
            self.names.last().unwrap()
        );
        defid
    }

    fn add_sym(&mut self, def: DefRes, id: Id, module: ModId) -> DefId {
        let defid = self.defs.push_and_get_key(def);
        let defid2 = self.owning_module.push_and_get_key(module);
        debug_assert_eq!(
            defid, defid2,
            "inconsistent state while inserting 3 {}",
            id.0
        );
        let sym = id.0.clone();
        self.symbol_to_id.insert(Symbol { id, module }, defid2);
        self.recent_names.insert((sym.clone(), module), defid2);
        let defid3 = self.names.push_and_get_key(sym);
        debug_assert_eq!(
            defid,
            defid3,
            "inconsistent state while inserting 4 {}",
            self.names.last().unwrap()
        );
        defid
    }
}

struct FunctionCollector<'cx> {
    res: &'cx mut Environment,
    module: ModId,
    curr_class: Option<DefId>,
    curr_function: Option<DefId>,
    secret_packages: Vec<PackageData>,
    parent: Option<DefId>,
}

struct FunctionAnalyzer<'cx> {
    pub res: &'cx mut Environment,
    module: ModId,
    current_def: DefId,
    assigning_to: Option<Variable>,
    pub body: Body,
    block: BasicBlockId,
    secret_packages: Vec<PackageData>,
    operand_stack: Vec<Operand>,
    in_lhs: bool,
}

#[derive(Debug, Clone, Copy, PartialEq, Eq)]
pub enum CalleeRef<'a> {
    Expr(&'a Expr),
    Import,
    Super,
}

impl<'a> From<&'a Callee> for CalleeRef<'a> {
    fn from(value: &'a Callee) -> Self {
        match value {
            Callee::Super(_) => Self::Super,
            Callee::Import(_) => Self::Import,
            Callee::Expr(expr) => Self::Expr(expr),
        }
    }
}

impl<'a> From<&'a Expr> for CalleeRef<'a> {
    fn from(value: &'a Expr) -> Self {
        Self::Expr(value)
    }
}

#[derive(Debug, Clone, Copy, PartialEq, Eq, PartialOrd, Ord, Default)]
enum ApiCallKind {
    #[default]
    Unknown,
    Fields,
    CustomField,
    Trivial,
    Authorize,
}

fn classify_api_call(expr: &Expr) -> ApiCallKind {
    use once_cell::sync::Lazy;
    use regex::Regex;

    // FIXME: this should be done as a dataflow analysis instead of on the AST.
    static TRIVIAL: Lazy<Regex> = Lazy::new(|| {
        Regex::new(r"user|instance|avatar|license|preferences|server[iI]nfo").unwrap()
    });

    #[derive(Default)]
    struct ApiCallClassifier {
        kind: ApiCallKind,
    }

    impl ApiCallClassifier {
        fn check(&mut self, name: &str) {
            if name.contains("permission") {
                self.kind = self.kind.max(ApiCallKind::Authorize);
            } else if TRIVIAL.is_match(name) || name.contains("group") {
                self.kind = self.kind.max(ApiCallKind::Trivial);
            } else if name == "/rest/api/3/field" || name == "/rest/api/2/field" {
                self.kind = ApiCallKind::Fields;
            } else if name.contains("field") {
                self.kind = self.kind.max(ApiCallKind::CustomField);
            }
        }
    }

    impl Visit for ApiCallClassifier {
        fn visit_tpl_element(&mut self, n: &TplElement) {
            self.check(&n.raw);
        }

        fn visit_str(&mut self, s: &Str) {
            self.check(&s.value);
        }
    }

    let mut classifier = ApiCallClassifier::default();
    expr.visit_with(&mut classifier);
    classifier.kind
}

impl<'cx> FunctionAnalyzer<'cx> {
    #[inline]
    fn set_curr_terminator(&mut self, term: Terminator) {
        self.body.set_terminator(self.block, term);
    }

    fn as_intrinsic(&self, callee: &[PropPath], first_arg: Option<&Expr>) -> Option<Intrinsic> {
        fn is_storage_read(prop: &JsWord) -> bool {
            *prop == *"get" || *prop == *"getSecret" || *prop == *"query"
        }
        match *callee {
            [PropPath::Unknown((ref name, ..))] if *name == *"fetch" => Some(Intrinsic::Fetch),
            // [PropPath::Def(def)] => {}]
            [PropPath::Def(def), ref authn @ .., PropPath::Static(ref last)]
                if (*last == *"requestJira" || *last == *"requestConfluence")
                    && Some(&ImportKind::Default)
                        == self.res.is_imported_from(def, "@forge/api") =>
            {
                let function_name = if *last == String::from("requestJira") {
                    IntrinsicName::RequestJira
                } else {
                    IntrinsicName::RequestConfluence
                };
                let first_arg = first_arg?;
                let is_as_app = authn.first() == Some(&PropPath::MemberCall("asApp".into()));
                match classify_api_call(first_arg) {
                    ApiCallKind::Unknown => {
                        if is_as_app {
                            Some(Intrinsic::ApiCall(IntrinsicName::Other))
                        } else {
                            Some(Intrinsic::SafeCall(function_name))
                        }
                    }
                    ApiCallKind::CustomField => {
                        if is_as_app {
                            Some(Intrinsic::ApiCustomField)
                        } else {
                            Some(Intrinsic::SafeCall(function_name))
                        }
                    }
                    ApiCallKind::Fields => {
                        if is_as_app {
                            Some(Intrinsic::ApiCustomField)
                        } else {
                            Some(Intrinsic::UserFieldAccess)
                        }
                    }
                    ApiCallKind::Trivial => Some(Intrinsic::SafeCall(IntrinsicName::Other)),
                    ApiCallKind::Authorize => Some(Intrinsic::Authorize(IntrinsicName::Other)),
                }
            }
            // Case 1: the “root” object is a star import and the Static proppath member is either identifier
            [PropPath::Def(def), ref authn @ .., PropPath::Static(ref last)]
                if self.secret_packages.iter().any(|ref package_data| {
                    if let Some(tuple) = self.res.as_foreign_import(def) {
                        return tuple.0 == package_data.package_name && tuple.1 == ImportKind::Star;
                    } else {
                        return false;
                    }
                }) =>
            {
                match authn.get(0) {
                    // case where function requires object to be invoked first
                    // example: import * as cryptoJS from 'crypto-js';
                    // var aes = cryptoJS.AES.encrypt('Secret message', 'secret password');
                    Some(PropPath::Static(ref object))
                        if self
                            .secret_packages
                            .iter()
                            .filter(|ref package_data| {
                                if let Some(tuple) = self.res.as_foreign_import(def) {
                                    return tuple.0 == package_data.package_name
                                        && tuple.1 == ImportKind::Star;
                                } else {
                                    return false;
                                }
                            })
                            .any(|package_data| *package_data.identifier == *object) =>
                    {
                        let package = self
                            .secret_packages
                            .iter()
                            .filter(|ref package_data| {
                                if let Some(tuple) = self.res.as_foreign_import(def) {
                                    return tuple.0 == package_data.package_name
                                        && tuple.1 == ImportKind::Star
                                        && *package_data.identifier == *object;
                                } else {
                                    return false;
                                }
                            })
                            .next()
                            .unwrap();
                        if let Some(method) = &package.method {
                            if *method == **last {
                                debug!("bug caught on package: {package:?}");
                                Some(Intrinsic::JWTSign(package.clone()))
                            } else {
                                None
                            }
                        } else {
                            None
                        }
                    }

                    // Star imports that don't have any object call to invoke function
                    // import * as atlassian_jwt from "atlassian-jwt";
                    // atlassian_jwt.encode(blah, blah);
                    _ if self.secret_packages.iter().any(|ref package_data| {
                        if let Some(tuple) = self.res.as_foreign_import(def) {
                            return tuple.0 == package_data.package_name
                                && tuple.1 == ImportKind::Star
                                && *package_data.identifier == *last
                                && package_data.method == None;
                        } else {
                            return false;
                        }
                    }) =>
                    {
                        let package = self
                            .secret_packages
                            .iter()
                            .filter(|ref package_data| {
                                if let Some(tuple) = self.res.as_foreign_import(def) {
                                    return tuple.0 == package_data.package_name
                                        && tuple.1 == ImportKind::Star
                                        && *package_data.identifier == *last
                                        && package_data.method == None;
                                } else {
                                    return false;
                                }
                            })
                            .next();

                        if package.is_none() {
                            None
                        } else {
                            debug!("bug caught on package: {package:?}");
                            Some(Intrinsic::JWTSign(package.unwrap().clone()))
                        }
                    }
                    _ => None,
                }
            }

            // Case 2: The case where the root object is default import,
            // in which case, you only need to check PackageData if it is an object
            [PropPath::Def(def), ref authn @ .., PropPath::Static(ref last)]
                if self.secret_packages.iter().any(|ref package_data| {
                    if let Some(tuple) = self.res.as_foreign_import(def) {
                        let checking_value = tuple.1.to_string();
                        // debug!("TUPLE VALUES: {tuple:?} checking_value of to_string: {checking_value}");
                        // debug!("PACKAGE: {package_data:?}");
                        // let boolean_value = tuple.0 == package_data.package_name;
                        // let is_import_value = self.res.is_import(Some(tuple.1.to_string()));
                        // debug!("WHAT IS GOING ON WHY EVERYTHING FAILING!? Boolean value = {boolean_value} is_import_value: {is_import_value}");
                        return *tuple.0 == *package_data.package_name
                            && self.res.is_import(Some(tuple.1.to_string()));
                    } else {
                        return false;
                    }
                }) =>
            {
                let mut package = self.secret_packages.iter().filter(|ref package_data| {
                    if let Some(tuple) = self.res.as_foreign_import(def) {
                        // debug!("LAST: {last}");
                        // debug!("PACKAGE: {package_data:?}");
                        return tuple.0 == package_data.package_name
                            && self.res.is_import(Some(tuple.1.to_string()))
                            && *last == *package_data.identifier;
                    } else {
                        return false;
                    }
                });

                if let Some(obj) = package.next() {
                    // debug!("bug caught on package: {obj:?}");
                    // debug!("tf is last!? {last}");
                    Some(Intrinsic::JWTSign(obj.clone()))
                } else {
                    None
                }
            }
            [PropPath::Def(def), PropPath::Static(ref s), ..] if is_storage_read(s) => {
                match self.res.is_imported_from(def, "@forge/api") {
                    Some(ImportKind::Named(ref name)) if *name == *"storage" => {
                        Some(Intrinsic::StorageRead)
                    }
                    _ => None,
                }
            }
            // Case 2: The case where the root object is a named or default import,
            // in which case, you only need to check PackageData if it is an object
            // where iimport type is Named
            [PropPath::Def(def), ..] if self.res.as_foreign_import(def).is_some() => {
                if let Some((package_name, import_kind)) = self.res.as_foreign_import(def) {
                    // Debug LOG when finding the darn thing
                    // package_name: Atom('crypto-js' type=dynamic)
                    // import_kind: Named(Atom('HmacMD5' type=inline))

                    let package = self
                        .secret_packages
                        .iter()
                        .filter(|ref package_data| {
                            *package_name == *package_data.package_name
                                && import_kind.to_string() == package_data.identifier
                        })
                        .next();
                    if package != None {
                        // debug!("Chicken!");
                        // let is_import_value = self.res.is_import(Some(import_kind.to_string()));
                        // debug!("import kind !>>>!>??@?? {import_kind}");
                        // debug!("checking is_import value: {is_import_value}");
                        // debug!("bug caught on package: {package:?}");
                        // debug!("tf is callee!? {callee:?}");
                        return Some(Intrinsic::JWTSign(package.unwrap().clone()));
                    }
                }

                None
            }
            [PropPath::Def(def), ..] => match self.res.is_imported_from(def, "@forge/api") {
                Some(ImportKind::Named(ref name)) if *name == *"authorize" => {
                    Some(Intrinsic::Authorize(IntrinsicName::Other))
                }
                _ => None,
            },
            _ => None,
        }
    }

    /// Sets the current block to `block` and returns the previous block.
    #[inline]
    fn goto_block(&mut self, block: BasicBlockId) -> BasicBlockId {
        self.set_curr_terminator(Terminator::Goto(block));
        mem::replace(&mut self.block, block)
    }

    #[inline]
    fn push_curr_inst(&mut self, inst: Inst) {
        self.body.push_inst(self.block, inst);
    }

    fn lower_member(&mut self, obj: &Expr, prop: &MemberProp) -> Operand {
        if obj.as_ident().is_some_and(|ident| *ident.sym == *"process") && eq_prop_name(prop, "env")
        {
            // FIXME: Store the exact environment variable in the IR and don't create duplicate IR instructions.
            self.push_curr_inst(Inst::Expr(Rvalue::Intrinsic(
                Intrinsic::EnvRead,
                smallvec![],
            )));
        }

        // defid_

        let obj = self.lower_expr(obj, None);
        let Operand::Var(mut var) = obj else {
            // FIXME: handle literals
            return obj;
        };
        match prop {
            MemberProp::Ident(id) | MemberProp::PrivateName(PrivateName { id, .. }) => {
                let id = id.to_id();
                var.projections.push(Projection::Known(id.0));
            }
            MemberProp::Computed(ComputedPropName { expr, .. }) => {
                let opnd = self.lower_expr(expr, None);
                var.projections
                    .push(self.body.resolve_prop(self.block, opnd));
            }
        }
        Operand::Var(var)
    }

    fn bind_pats_helper(&mut self, n: &Pat, rhs: Variable) {
        match n {
            Pat::Ident(BindingIdent { id, .. }) => {
                let id = id.to_id();
                let def = self.res.get_or_insert_sym(id, self.module);
                let var = self.body.get_or_insert_global(def);
                self.push_curr_inst(Inst::Assign(
                    Variable::new(var),
                    Rvalue::Read(Operand::Var(rhs)),
                ));
            }
            Pat::Array(ArrayPat { elems, .. }) => {
                for (i, elem) in elems.iter().enumerate() {
                    if let Some(elem) = elem {
                        let prop = Projection::Known(i.to_string().into());
                        let mut var = rhs.clone();
                        var.projections.push(prop);
                        self.bind_pats_helper(elem, var);
                    }
                }
            }
            Pat::Rest(RestPat { arg, .. }) => self.bind_pats_helper(arg, rhs),
            Pat::Object(obj) => {
                for prop in &obj.props {
                    let mut rhs = rhs.clone();
                    match prop {
                        ObjectPatProp::KeyValue(KeyValuePatProp { key, value }) => match key {
                            PropName::Ident(Ident { sym: prop, .. })
                            | PropName::Str(Str { value: prop, .. }) => {
                                let prop = Projection::Known(prop.clone());
                                rhs.projections.push(prop);
                                self.bind_pats_helper(value, rhs);
                            }
                            PropName::Num(Number { value: num, .. }) => {
                                // FIXME: derive Eq and Hash for Projection so we can use floats
                                // (Yes, I know ^ is cringe, but it matches JS semantics)
                                let prop = Projection::Known(num.to_string().into());
                                rhs.projections.push(prop);
                                self.bind_pats_helper(value, rhs);
                            }
                            PropName::Computed(ComputedPropName { expr, .. }) => {
                                let opnd = self.lower_expr(expr, None);
                                let proj = self.body.resolve_prop(self.block, opnd);
                                rhs.projections.push(proj);
                                self.bind_pats_helper(value, rhs);
                            }
                            PropName::BigInt(bigint) => {
                                let proj = Projection::Known(bigint.value.to_string().into());
                                rhs.projections.push(proj);
                                self.bind_pats_helper(value, rhs);
                            }
                        },
                        ObjectPatProp::Assign(AssignPatProp { key, value, .. }) => {
                            let id = key.to_id();
                            rhs.projections.push(Projection::Known(id.0.clone()));
                            let def = self.res.get_or_insert_sym(id, self.module);
                            let var = self.body.get_or_insert_global(def);
                            self.push_curr_inst(Inst::Assign(
                                Variable::new(var),
                                Rvalue::Read(Operand::Var(rhs)),
                            ));
                        }
                        ObjectPatProp::Rest(rest) => self.bind_pats_helper(&rest.arg, rhs),
                    }
                }
            }
            Pat::Assign(AssignPat { left, right, .. }) => self.bind_pats_helper(left, rhs),
            Pat::Invalid(_) => {}
            Pat::Expr(_) => {}
        }
    }

    fn lower_jsx_member(&mut self, n: &JSXMemberExpr) -> Operand {
        let mut var = match &n.obj {
            JSXObject::JSXMemberExpr(obj) => self.lower_jsx_member(&obj),
            JSXObject::Ident(ident) => self.lower_ident(&ident),
        };
        if let Operand::Var(var) = &mut var {
            var.projections.push(Projection::Known(n.prop.sym.clone()));
        }
        var
    }

    fn resolve_class_prop(&self, obj: &Expr) -> Option<&Class> {
        if let Expr::Ident(ident) = &*obj {
            if let Some(defid) = self.res.sym_to_id(ident.to_id(), self.module) {
                if let Some(potential_class) = self.body.class_instantiations.get(&defid) {
                    if let Some(DefKind::Class(class_id)) =
                        self.res.defs.defs.get(potential_class.clone())
                    {
                        return self.res.defs.classes.get(class_id.clone());
                    }
                }
            }
        }
        None
    }

    fn get_operand_for_call(&mut self, expr: &Expr) -> Operand {
        if let Expr::Ident(ident) = expr {
            if let Some(DefKind::Class(class)) = self.res.sym_to_def(ident.to_id(), self.module) {
                let id = ident.to_id();
                // let Some(def) = self.res.sym_to_id(id.clone(), self.module) else {
                //     return Literal::Undef.into();
                // };
                if let Some((_, def_constructor)) =
                    class.pub_members.iter().find(|(name, defid)| {
                        return name == "constructor";
                    })
                {
                    let var = self.body.get_or_insert_global(def_constructor.clone());
                    return Operand::with_var(var);
                }
            }
        }
        if let Expr::Member(MemberExpr { obj, prop, .. }) = expr {
            if let Some(class) = self.resolve_class_prop(obj) {
                if let MemberProp::Ident(ident) = prop {
                    if let Some((_, def_constructor)) =
                        class.pub_members.iter().find(|(name, defid)| {
                            return name == &ident.sym;
                        })
                    {
                        let var = self.body.get_or_insert_global(def_constructor.clone());
                        return Operand::with_var(var);
                    }
                }
            }
        }
        self.lower_expr(expr, None)
    }

    fn lower_call(&mut self, callee: CalleeRef<'_>, args: &[ExprOrSpread]) -> Operand {
        let props = normalize_callee_expr(callee, self.res, self.module);
        if let Some(&PropPath::Def(id)) = props.first() {
            if self.res.is_imported_from(id, "@forge/ui").map_or(
                false,
                |imp| matches!(imp, ImportKind::Named(s) if *s == *"useState" || *s == *"useEffect"),
            ) || calls_method(callee, "then")
                || calls_method(callee, "map")
                || calls_method(callee, "foreach")
                || calls_method(callee, "filter")
                || calls_method(callee, "catch")
            {
                if let [ExprOrSpread { expr, .. }] = args {
                    debug!("found useState/then/map/foreach/filter");
                    match &**expr {
                        Expr::Arrow(ArrowExpr { body, .. }) => match &**body {
                            BlockStmtOrExpr::BlockStmt(stmt) => {
                                self.lower_stmts(&stmt.stmts);
                                return Operand::UNDEF;
                            }
                            BlockStmtOrExpr::Expr(expr) => {
                                return self.lower_expr(&expr, None);
                            }
                        },
                        Expr::Fn(FnExpr { ident: _, function }) => {
                            if let Some(body) = &function.body {
                                self.lower_stmts(&body.stmts);
                                return Operand::UNDEF;
                            }
                        }
                        _ => {}
                    }
                }
            }
        }
        let lowered_args = args
            .iter()
            .enumerate()
            .map(|(i, arg)| {
                let defid = self.res.add_anonymous(
                    i.to_string() + "argument",
                    AnonType::Unknown,
                    self.module,
                );
                self.lower_expr(&arg.expr, Some(defid))
            })
            .collect();
        let callee = match callee {
            CalleeRef::Super => Operand::Var(Variable::SUPER),
            CalleeRef::Import => Operand::UNDEF,
            CalleeRef::Expr(expr) => self.get_operand_for_call(expr),
        };

        let first_arg = args.first().map(|expr| &*expr.expr);
        // debug!("props in lower call: {props:?}");
        // debug!("first_arg in lower call: {first_arg:?}");
        let intrinsic = self.as_intrinsic(&props, first_arg);
        // debug!("Intrinsic Returned: {intrinsic:?}");
        let call = match self.as_intrinsic(&props, first_arg) {
            Some(int) => Rvalue::Intrinsic(int, lowered_args),
            None => Rvalue::Call(callee, lowered_args),
        };

        let res = self.body.push_tmp(self.block, call, None);
        Operand::with_var(res)
    }

    fn bind_pats(&mut self, n: &Pat, val: Rvalue) {
        match n {
            Pat::Ident(BindingIdent { id, .. }) => {
                let id = id.to_id();
                let def = self.res.get_or_insert_sym(id.clone(), self.module);
                let var = self.body.get_or_insert_global(def);
                self.push_curr_inst(Inst::Assign(Variable::new(var), val));
            }
            Pat::Array(ArrayPat { elems, .. }) => {
                let lval = self.body.push_tmp(self.block, val, None);
                self.bind_pats_helper(n, Variable::new(lval));
            }
            Pat::Rest(RestPat { arg, .. }) => self.bind_pats(arg, val),
            Pat::Object(ObjectPat { props, .. }) => {
                let lval = self.body.push_tmp(self.block, val, None);
                self.bind_pats_helper(n, Variable::new(lval));
            }
            Pat::Assign(AssignPat { left, right, .. }) => {
                // TODO: handle default
                self.bind_pats(left, val);
            }
            Pat::Invalid(_) => {}
            Pat::Expr(expr) => {
                let opnd = self.lower_expr(expr, None);
                self.body.coerce_to_lval(self.block, opnd, None);
            }
        }
    }

    fn lower_tpl(&mut self, n: &Tpl) -> Template {
        let exprs = n
            .exprs
            .iter()
            .map(|expr| self.lower_expr(expr, None))
            .collect::<Vec<_>>();
        let quasis = n
            .quasis
            .iter()
            .map(|quasi| quasi.raw.clone())
            .collect::<Vec<_>>();
        Template {
            exprs,
            quasis,
            ..Default::default()
        }
    }

    fn lower_jsx_attr(&mut self, n: &JSXElement) {
        n.opening.attrs.iter().for_each(|attr| match attr {
            JSXAttrOrSpread::JSXAttr(jsx_attr) => {
                if let JSXAttrName::Ident(ident_value) = &jsx_attr.name {
                    if let Some(JSXAttrValue::JSXExprContainer(jsx_expr)) = &jsx_attr.value {
                        self.lower_jsx_handler(&jsx_expr, ident_value);
                    }
                }
            }
            JSXAttrOrSpread::SpreadElement(_) => {}
        });
    }

    fn lower_jsx_handler(&mut self, n: &JSXExprContainer, ident_value: &Ident) {
        if let JSXExpr::Expr(expr) = &n.expr {
            // FIXME: Add entry point for the functions that are called as part of the handlers
            self.lower_expr(&expr, None);
            if let Some(second_char) = ident_value.sym.chars().nth(2) {
                if ident_value.sym.starts_with("on") && second_char.is_uppercase() {
                    match &**expr {
                        Expr::Arrow(arrow_expr) => {
<<<<<<< HEAD
                            if let BlockStmtOrExpr::Expr(expr) = &arrow_expr.body {
                                self.lower_expr(&**expr, None);
=======
                            if let BlockStmtOrExpr::Expr(expr) = &*arrow_expr.body {
                                self.lower_expr(&**expr);
>>>>>>> 144fbabf
                            }
                        }
                        Expr::Ident(ident) => {
                            let defid = self.res.sym_to_id(ident.to_id(), self.module);
                            let varid = self.body.get_or_insert_global(defid.unwrap());
                            self.body.push_tmp(
                                self.block,
                                Rvalue::Call(
                                    Operand::Var(Variable::from(varid)),
                                    SmallVec::default(),
                                ),
                                None,
                            );
                        }
                        _ => {}
                    }
                }
            }
        }
    }

    fn lower_jsx_child(&mut self, n: &JSXElementChild) -> Operand {
        match n {
            JSXElementChild::JSXText(JSXText { value, .. }) => {
                let value = JsWord::from(value.to_string());
                Operand::Lit(Literal::Str(value))
            }
            JSXElementChild::JSXExprContainer(JSXExprContainer { expr, .. }) => match expr {
                JSXExpr::JSXEmptyExpr(_) => Operand::UNDEF,
                JSXExpr::Expr(expr) => self.lower_expr(expr, None),
            },
            JSXElementChild::JSXSpreadChild(JSXSpreadChild { expr, .. }) => {
                self.lower_expr(expr, None)
            }
            JSXElementChild::JSXElement(elem) => {
                self.lower_jsx_attr(elem);
                self.lower_jsx_elem(elem)
            }
            JSXElementChild::JSXFragment(JSXFragment { children, .. }) => {
                for child in children {
                    self.lower_jsx_child(child);
                }
                Operand::UNDEF
            }
        }
    }

    fn lower_ident(&mut self, ident: &Ident) -> Operand {
        let id = ident.to_id();
        let Some(def) = self.res.sym_to_id(id.clone(), self.module) else {
            warn!("unknown symbol: {}", id.0);
            return Literal::Undef.into();
        };
        let var = self.body.get_or_insert_global(def);
        Operand::with_var(var)
    }

    fn lower_jsx_elem(&mut self, n: &JSXElement) -> Operand {
        let args = n
            .children
            .iter()
            .map(|child| self.lower_jsx_child(child))
            .collect();

        self.lower_jsx_attr(n);

        let callee = match &n.opening.name {
            JSXElementName::Ident(ident) => {
                let id = ident.to_id();
                let Some(def) = self.res.sym_to_id(id.clone(), self.module) else {
                    warn!("unknown symbol: {}", id.0);
                    return Literal::Undef.into();
                };
                let var = self.body.get_or_insert_global(def);
                Operand::with_var(var)
            }
            JSXElementName::JSXMemberExpr(mem) => self.lower_jsx_member(&mem),
            JSXElementName::JSXNamespacedName(JSXNamespacedName { ns, name }) => {
                let ns = ns.to_id();
                let Some(def) = self.res.sym_to_id(ns.clone(), self.module) else {
                    warn!("unknown symbol: {}", ns.0);
                    return Literal::Undef.into();
                };
                let var = self.body.get_or_insert_global(def);
                let mut var = Variable::new(var);
                var.projections.push(Projection::Known(name.sym.clone()));
                Operand::Var(var)
            }
        };
        let call = Rvalue::Call(callee, args);
        Operand::with_var(self.body.push_tmp(self.block, call, None))
    }

    // TODO: This can probably be made into a trait
    fn lower_expr(&mut self, n: &Expr, parent: Option<DefId>) -> Operand {
        match n {
            Expr::This(_) => Operand::Var(Variable::THIS),
            Expr::Array(ArrayLit { elems, .. }) => {
                let array_lit: Vec<_> = elems
                    .iter()
                    .map(|e| {
                        e.as_ref()
                            .map_or(Operand::UNDEF, |ExprOrSpread { spread, expr }| {
                                self.lower_expr(expr, None)
                            })
                    })
                    .collect();
                Operand::UNDEF
            }
            Expr::Object(ObjectLit { span, props }) => {
                let def_id = self
                    .res
                    .add_anonymous("__UNKNOWN", AnonType::Obj, self.module);
                let class_var_id = self.body.add_var(VarKind::LocalDef((def_id)));
                if let DefKind::GlobalObj(class_id) = self.res.defs.defs[def_id] {
                    props.iter().for_each(|prop_or_spread| {
                        let mut var = Variable::new(class_var_id);
                        match prop_or_spread {
                            PropOrSpread::Prop(prop) => match &**prop {
                                Prop::Shorthand(ident) => {
                                    let id = ident.to_id();
                                    let new_def =
                                        self.res.get_or_insert_sym(id.clone(), self.module);
                                    let var_id = self.body.get_or_insert_global(new_def);
                                    var.projections.push(Projection::Known(ident.sym.clone()));
                                    self.res
                                        .def_mut(def_id)
                                        .expect_class()
                                        .pub_members
                                        .push((id.0, new_def));
                                    self.body.push_inst(
                                        self.block,
                                        Inst::Assign(var, Rvalue::Read(Operand::with_var(var_id))),
                                    );
                                }
                                Prop::KeyValue(KeyValueProp { key, value }) => {
                                    let lowered_value = self.lower_expr(&value, None);
                                    let lowered_var = self.body.coerce_to_lval(
                                        self.block,
                                        lowered_value.clone(),
                                        None,
                                    );

                                    let rval = Rvalue::Read(lowered_value);
                                    match lowered_var.base {
                                        Base::Var(var_id) => {
                                            match key {
                                                PropName::Str(str) => {
                                                    let def_id_prop = self.res.add_anonymous(
                                                        str.value.clone(),
                                                        AnonType::Unknown,
                                                        self.module,
                                                    );
                                                    let cls =
                                                        self.res.def_mut(def_id).expect_class();
                                                    cls.pub_members.push((
                                                        key.as_symbol().unwrap(),
                                                        def_id_prop,
                                                    ));
                                                    var.projections
                                                        .push(Projection::Known(str.value.clone()));
                                                }
                                                PropName::Ident(ident) => {
                                                    let def_id_prop = self.res.get_or_insert_sym(
                                                        ident.to_id(),
                                                        self.module,
                                                    );
                                                    let cls =
                                                        self.res.def_mut(def_id).expect_class();
                                                    cls.pub_members.push((
                                                        key.as_symbol().unwrap(),
                                                        def_id_prop,
                                                    ));
                                                    var.projections
                                                        .push(Projection::Known(ident.sym.clone()));
                                                }
                                                _ => {}
                                            }
                                            self.body
                                                .push_inst(self.block, Inst::Assign(var, rval));
                                        }
                                        _ => {}
                                    }
                                }
                                _ => {}
                            },
                            PropOrSpread::Spread(spread) => {}
                        }
                    })
                }
                Operand::Var(Variable::new(class_var_id))
            }
            Expr::Fn(_) => Operand::UNDEF,
            Expr::Unary(UnaryExpr { op, arg, .. }) => {
                let arg = self.lower_expr(arg, None);
                let tmp = self
                    .body
                    .push_tmp(self.block, Rvalue::Unary(op.into(), arg), None);
                Operand::with_var(tmp)
            }
            Expr::Update(UpdateExpr {
                op, prefix, arg, ..
            }) => {
                // FIXME: Handle op
                self.lower_expr(arg, None)
            }
            Expr::Bin(BinExpr {
                op, left, right, ..
            }) => {
                let left = self.lower_expr(left, None);
                let right = self.lower_expr(right, None);

                let tmp = self
                    .body
                    .push_tmp(self.block, Rvalue::Bin(op.into(), left, right), None);
                Operand::with_var(tmp)
            }

            Expr::SuperProp(SuperPropExpr { obj, prop, .. }) => {
                let mut super_var = Variable::SUPER;
                match prop {
                    SuperProp::Ident(id) => {
                        let id = id.to_id().0;
                        super_var.projections.push(Projection::Known(id));
                    }
                    SuperProp::Computed(ComputedPropName { expr, .. }) => {
                        let opnd = self.lower_expr(expr, None);
                        let prop = self.body.resolve_prop(self.block, opnd);
                        super_var.projections.push(prop);
                    }
                }
                Operand::Var(super_var)
            }
            Expr::Assign(AssignExpr {
                op, left, right, ..
            }) => {
                let rhs = self.lower_expr(right, None);
                match left {
                    PatOrExpr::Expr(expr) => {
                        let opnd = self.lower_expr(expr, None);
                        let lval = self.body.coerce_to_lval(self.block, opnd, None);
                        self.push_curr_inst(Inst::Assign(lval, Rvalue::Read(rhs.clone())));
                    }
                    PatOrExpr::Pat(pat) => {
                        self.bind_pats(pat, Rvalue::Read(rhs.clone()));
                    }
                };
                rhs
            }
            Expr::Member(MemberExpr { obj, prop, .. }) => self.lower_member(obj, prop),
            Expr::Cond(CondExpr {
                test, cons, alt, ..
            }) => {
                let cond = self.lower_expr(test, None);
                let curr = self.block;
                let rest = self.body.new_block();
                let cons_block = self.body.new_block();
                let alt_block = self.body.new_block();
                self.set_curr_terminator(Terminator::If {
                    cond,
                    cons: cons_block,
                    alt: alt_block,
                });
                self.block = cons_block;
                let cons = self.lower_expr(cons, None);
                let cons_phi = self.body.push_tmp(self.block, Rvalue::Read(cons), None);
                self.set_curr_terminator(Terminator::Goto(rest));
                self.block = alt_block;
                let alt = self.lower_expr(alt, None);
                let alt_phi = self.body.push_tmp(self.block, Rvalue::Read(alt), None);
                self.set_curr_terminator(Terminator::Goto(rest));
                self.block = rest;
                let phi = self.body.push_tmp(
                    self.block,
                    Rvalue::Phi(vec![(cons_phi, cons_block), (alt_phi, alt_block)]),
                    None,
                );
                Operand::with_var(phi)
            }
            Expr::Call(CallExpr { callee, args, .. }) => self.lower_call(callee.into(), args),
            Expr::New(NewExpr { callee, args, .. }) => {
                if let Expr::Ident(ident) = &**callee {
                    // remove the clone
                    return self.lower_call(
                        CalleeRef::Expr(callee),
                        args.clone().unwrap_or_default().as_slice(),
                    );
                }

                Operand::UNDEF
            }
            Expr::Seq(SeqExpr { exprs, .. }) => {
                if let Some((last, rest)) = exprs.split_last() {
                    for expr in rest {
                        let opnd = self.lower_expr(expr, None);
                        self.body.push_expr(self.block, Rvalue::Read(opnd));
                    }
                    self.lower_expr(last, None)
                } else {
                    Literal::Undef.into()
                }
            }
            Expr::Ident(id) => {
                let id = id.to_id();
                let Some(def) = self.res.sym_to_id(id.clone(), self.module) else {
                    warn!("unknown symbol: {}", id.0);
                    return Literal::Undef.into();
                };
                let var = self.body.get_or_insert_global(def);
                Operand::with_var(var)
            }
            Expr::Lit(lit) => lit.clone().into(),
            Expr::Tpl(tpl) => {
                let tpl = self.lower_tpl(tpl);
                Operand::with_var(
                    self.body
                        .push_tmp(self.block, Rvalue::Template(tpl), parent),
                )
            }
            Expr::TaggedTpl(TaggedTpl { tag, tpl, .. }) => {
                let tag = Some(self.lower_expr(tag, parent));
                let tpl = Template {
                    tag,
                    ..self.lower_tpl(tpl)
                };
                Operand::with_var(
                    self.body
                        .push_tmp(self.block, Rvalue::Template(tpl), parent),
                )
            }
            Expr::Arrow(_) => Operand::UNDEF,
            Expr::Class(_) => Operand::UNDEF,
            Expr::Yield(YieldExpr { arg, .. }) => arg
                .as_deref()
                .map_or(Operand::UNDEF, |expr| self.lower_expr(expr, None)),
            Expr::MetaProp(_) => Operand::UNDEF,
            Expr::Await(AwaitExpr { arg, .. }) => self.lower_expr(arg, None),
            Expr::Paren(ParenExpr { expr, .. }) => self.lower_expr(expr, None),
            Expr::JSXMember(mem) => self.lower_jsx_member(&mem),
            Expr::JSXNamespacedName(JSXNamespacedName { ns, name, .. }) => {
                let mut ident = self.lower_ident(&ns);
                if let Operand::Var(var) = &mut ident {
                    var.projections.push(Projection::Known(name.sym.clone()));
                }
                ident
            }
            Expr::JSXEmpty(_) => Operand::UNDEF,
            Expr::JSXElement(elem) => self.lower_jsx_elem(&elem),
            Expr::JSXFragment(JSXFragment {
                opening,
                children,
                closing,
                ..
            }) => {
                for child in children {
                    self.lower_jsx_child(child);
                }
                Operand::UNDEF
            }
            Expr::TsTypeAssertion(TsTypeAssertion { expr, .. })
            | Expr::TsConstAssertion(TsConstAssertion { expr, .. })
            | Expr::TsNonNull(TsNonNullExpr { expr, .. })
            | Expr::TsAs(TsAsExpr { expr, .. })
            | Expr::TsInstantiation(TsInstantiation { expr, .. })
            | Expr::TsSatisfies(TsSatisfiesExpr { expr, .. }) => self.lower_expr(expr, None),
            Expr::PrivateName(PrivateName { id, .. }) => todo!(),
            Expr::OptChain(OptChainExpr { base, .. }) => match &**base {
                OptChainBase::Call(OptCall { callee, args, .. }) => {
                    self.lower_call(callee.as_ref().into(), args)
                }
                OptChainBase::Member(MemberExpr { obj, prop, .. }) => {
                    // TODO: create separate basic blocks
                    self.lower_member(obj, prop)
                }
            },
            Expr::Invalid(_) => Operand::UNDEF,
        }
    }

    fn lower_stmts(&mut self, stmts: &[Stmt]) {
        for stmt in stmts {
            self.lower_stmt(stmt);
        }
    }

    fn lower_stmt(&mut self, n: &Stmt) {
        match n {
            Stmt::Block(BlockStmt { stmts, .. }) => self.lower_stmts(stmts),
            Stmt::Empty(_) => {}
            Stmt::Debugger(_) => {}
            Stmt::With(WithStmt { obj, body, .. }) => {
                let opnd = self.lower_expr(obj, None);
                self.body.push_expr(self.block, Rvalue::Read(opnd));
                self.lower_stmt(body);
            }
            Stmt::Return(ReturnStmt { arg, .. }) => {
                if let Some(arg) = arg {
                    let opnd = self.lower_expr(arg, None);
                    self.body
                        .push_inst(self.block, Inst::Assign(RETURN_VAR, Rvalue::Read(opnd)));
                }
                self.body.set_terminator(self.block, Terminator::Ret);
            }
            Stmt::Labeled(LabeledStmt { label, body, .. }) => {
                self.lower_stmt(body);
            }
            Stmt::Break(BreakStmt { label, .. }) => {}
            Stmt::Continue(ContinueStmt { label, .. }) => {}
            Stmt::If(IfStmt {
                test, cons, alt, ..
            }) => {
                let [cons_block, cont] = self.body.new_blocks();
                let alt_block = if let Some(alt) = alt {
                    let alt_block = self.body.new_block();
                    let old_block = mem::replace(&mut self.block, alt_block);
                    self.lower_stmt(alt);
                    self.set_curr_terminator(Terminator::Goto(cont));
                    self.block = old_block;
                    alt_block
                } else {
                    cont
                };
                let cond = self.lower_expr(test, None);
                self.set_curr_terminator(Terminator::If {
                    cond,
                    cons: cons_block,
                    alt: alt_block,
                });
                self.block = cons_block;
                self.lower_stmt(cons);
                self.goto_block(cont);
            }
            Stmt::Switch(SwitchStmt {
                discriminant,
                cases,
                ..
            }) => {
                let opnd = self.lower_expr(discriminant, None);
                // TODO: lower switch
            }
            Stmt::Throw(ThrowStmt { arg, .. }) => {
                let opnd = self.lower_expr(arg, None);
                self.body.push_expr(self.block, Rvalue::Read(opnd));
                self.body.set_terminator(self.block, Terminator::Throw);
            }
            Stmt::Try(stmt) => {
                let TryStmt {
                    block: BlockStmt { stmts, .. },
                    handler,
                    finalizer,
                    ..
                } = &**stmt;
                self.lower_stmts(stmts);
                if let Some(BlockStmt { stmts, .. }) = finalizer {
                    self.lower_stmts(stmts);
                }
            }
            Stmt::While(WhileStmt { test, body, .. }) => {
                let [check, cont, body_id] = self.body.new_blocks();
                self.set_curr_terminator(Terminator::Goto(check));
                self.block = check;
                let cond = self.lower_expr(test, None);
                self.set_curr_terminator(Terminator::If {
                    cond,
                    cons: body_id,
                    alt: cont,
                });
                let check = mem::replace(&mut self.block, body_id);
                self.lower_stmt(body);
                self.set_curr_terminator(Terminator::Goto(check));
                self.block = cont;
            }
            Stmt::DoWhile(DoWhileStmt { test, body, .. }) => {
                let [check, cont, body_id] = self.body.new_blocks();
                self.set_curr_terminator(Terminator::Goto(body_id));
                self.block = body_id;
                self.lower_stmt(body);
                self.set_curr_terminator(Terminator::Goto(check));
                self.block = check;
                let cond = self.lower_expr(test, None);
                self.set_curr_terminator(Terminator::If {
                    cond,
                    cons: body_id,
                    alt: cont,
                });
                self.block = cont;
            }
            Stmt::For(ForStmt {
                init,
                test,
                update,
                body,
                ..
            }) => {
                match init {
                    Some(VarDeclOrExpr::VarDecl(decl)) => {
                        self.lower_var_decl(decl);
                    }
                    Some(VarDeclOrExpr::Expr(expr)) => {
                        self.lower_expr(expr, None);
                    }
                    None => {}
                }
                let [check, cont, body_id] = self.body.new_blocks();
                self.goto_block(check);
                if let Some(test) = test {
                    let cond = self.lower_expr(test, None);
                    self.set_curr_terminator(Terminator::If {
                        cond,
                        cons: body_id,
                        alt: cont,
                    });
                } else {
                    self.set_curr_terminator(Terminator::Goto(body_id));
                }
                self.block = body_id;
                self.lower_stmt(body);
                if let Some(update) = update {
                    self.lower_expr(update, None);
                }
                self.set_curr_terminator(Terminator::Goto(check));
                self.goto_block(cont);
            }
            Stmt::ForIn(ForInStmt {
                left, right, body, ..
            }) => self.lower_loop(left, right, body),
            Stmt::ForOf(ForOfStmt {
                left, right, body, ..
            }) => self.lower_loop(left, right, body),
            Stmt::Decl(decl) => match decl {
                Decl::Class(_) => {}
                Decl::Fn(_) => {}
                Decl::Var(var) => {
                    self.lower_var_decl(var);
                }
                Decl::Using(_) => {}
                Decl::TsInterface(_)
                | Decl::TsTypeAlias(_)
                | Decl::TsEnum(_)
                | Decl::TsModule(_) => {}
            },
            Stmt::Expr(ExprStmt { expr, .. }) => {
                let opnd = self.lower_expr(expr, None);
                self.body.push_expr(self.block, Rvalue::Read(opnd));
            }
        }
    }

    fn lower_loop(&mut self, left: &ForHead, right: &Expr, body: &Stmt) {
        // FIXME: don't assume loops are infinite
        let opnd = self.lower_expr(right, None);
        match left {
            ForHead::VarDecl(var) => self.lower_var_decl(&*var),
            ForHead::Pat(pat) => self.bind_pats(pat, Rvalue::Read(opnd)),
            ForHead::UsingDecl(_) => {
                //FIXME: investigate this case
            }
        }
        self.lower_stmt(body);
    }

    fn lower_var_decl(&mut self, var: &VarDecl) {
        for decl in &var.decls {
            if let Pat::Ident(id) = &decl.name {
                let id = id.to_id();
                let def = self.res.get_or_insert_sym(id, self.module);
                let opnd = decl
                    .init
                    .as_deref()
                    .map_or(Operand::UNDEF, |init| self.lower_expr(init, Some(def)));
                self.bind_pats(&decl.name, Rvalue::Read(opnd));
            } else {
                let opnd = decl
                    .init
                    .as_deref()
                    .map_or(Operand::UNDEF, |init| self.lower_expr(init, None));
                self.bind_pats(&decl.name, Rvalue::Read(opnd));
            }
        }
    }
}

struct ArgDefiner<'cx> {
    res: &'cx mut Environment,
    module: ModId,
    func: DefId,
    body: Body,
}

impl Visit for ArgDefiner<'_> {
    fn visit_ident(&mut self, n: &Ident) {
        let id = n.to_id();
        let defid = self
            .res
            .get_or_overwrite_sym(id.clone(), self.module, DefRes::Arg);
        self.res.add_parent(defid, self.func);
        self.body.add_arg(defid, id);
    }

    fn visit_object_pat_prop(&mut self, n: &ObjectPatProp) {
        match n {
            ObjectPatProp::KeyValue(KeyValuePatProp { key, .. }) => key.visit_with(self),
            ObjectPatProp::Assign(AssignPatProp { key, .. }) => self.visit_ident(key),
            ObjectPatProp::Rest(_) => {}
        }
    }

    fn visit_pat(&mut self, n: &Pat) {
        match n {
            Pat::Ident(_) | Pat::Array(_) => n.visit_children_with(self),
            Pat::Object(ObjectPat { props, .. }) => props.visit_children_with(self),
            Pat::Assign(AssignPat { left, .. }) => left.visit_with(self),
            Pat::Expr(id) => {
                if let Expr::Ident(id) = &**id {
                    id.visit_with(self);
                }
            }
            Pat::Invalid(_) => {}
            Pat::Rest(_) => {}
            Pat::Invalid(_) => {}
        }
    }
}

struct LocalDefiner<'cx> {
    res: &'cx mut Environment,
    module: ModId,
    func: DefId,
    body: Body,
}

impl Visit for LocalDefiner<'_> {
    fn visit_ident(&mut self, n: &Ident) {
        let id = n.to_id();
        let defid = self.res.get_or_insert_sym(id.clone(), self.module);
        self.res.try_add_parent(defid, self.func);
        self.body.add_local_def(defid, id);
    }

    fn visit_var_declarator(&mut self, n: &VarDeclarator) {
        n.name.visit_with(self);
        if let Some(Expr::New(new_expr)) = n.init.as_deref() {
            if let Pat::Ident(ident) = &n.name {
                if let Some(defid_variable) = self.res.sym_to_id(ident.to_id(), self.module) {
                    if let Expr::Ident(ident) = &*new_expr.callee {
                        if let Some(DefKind::Class(class)) =
                            self.res.sym_to_def(ident.to_id(), self.module)
                        {
                            if let Some(defid_class) =
                                self.res.sym_to_id(ident.to_id(), self.module)
                            {
                                self.body
                                    .class_instantiations
                                    .insert(defid_variable, defid_class);
                            }
                        }
                    }
                }
            }
        }
    }

    fn visit_decl(&mut self, n: &Decl) {
        match n {
            Decl::Class(_) => {}
            Decl::Fn(FnDecl { ident, .. }) => {
                ident.visit_with(self);
            }
            Decl::Var(vars) => vars.visit_children_with(self),
            Decl::Using(_)
            | Decl::TsInterface(_)
            | Decl::TsTypeAlias(_)
            | Decl::TsEnum(_)
            | Decl::TsModule(_) => {}
        }
    }

    fn visit_arrow_expr(&mut self, _: &ArrowExpr) {}
    fn visit_fn_decl(&mut self, _: &FnDecl) {}
}

impl Visit for FunctionCollector<'_> {
    fn visit_export_default_decl(&mut self, n: &ExportDefaultDecl) {
        if let Some(defid) = self.res.default_export(self.module) {
            // we don't need to check that it is either a class or a function because
            // it will get caught by the respective methods.
            self.curr_class = Some(defid);
            self.curr_function = Some(defid);
        }
        n.visit_children_with(self);

        self.curr_class = None;
        self.curr_function = None;
    }

    fn visit_assign_expr(&mut self, n: &AssignExpr) {
        if let Some(ident) = ident_from_assign_expr(n) {
            if ident.sym.to_string() == "module" {
                if let Some(mem_expr) = mem_expr_from_assign(n) {
                    if let MemberProp::Ident(ident_property) = &mem_expr.prop {
                        if ident_property.sym.to_string() == "exports" {
                            match &*n.right {
                                Expr::Fn(FnExpr { ident, function }) => self.handle_function(
                                    &**&function,
                                    self.res.default_export(self.module),
                                ),
                                Expr::Class(ClassExpr { ident, class }) => {
                                    self.curr_class = self.res.default_export(self.module)
                                }
                                // do not worry about idents here ...
                                _ => {}
                            }
                        }
                    }
                }
            } else if ident.sym.to_string() == "exports" {
                if let Some(mem_expr) = mem_expr_from_assign(n) {
                    if let MemberProp::Ident(ident_property) = &mem_expr.prop {
                        match &*n.right {
                            Expr::Fn(n) => {
                                if let Some(defid) =
                                    self.res.get_sym(ident_property.to_id(), self.module)
                                {
                                    self.handle_function(&*n.function, Some(defid));
                                }
                            }
                            Expr::Class(class) => {
                                if let Some(defid) =
                                    self.res.get_sym(ident_property.to_id(), self.module)
                                {
                                    self.curr_class = Some(defid);
                                }
                            }
                            _ => {}
                        }
                    }
                }
            }
        }
        n.visit_children_with(self);
    }

    fn visit_class_decl(&mut self, n: &ClassDecl) {
        if let Some(defid) = self
            .res
            .resolver
            .exported_names
            .get(&(n.ident.clone().sym, self.module))
            .cloned()
        {
            self.curr_class = Some(defid);
        } else if let Some(DefKind::Class(class)) =
            self.res.sym_to_def(n.ident.to_id(), self.module)
        {
            self.curr_class = Some(class.def); // sets the current class so that mehtods are assigned to the proper class
        }
        n.visit_children_with(self);
    }

    fn visit_constructor(&mut self, n: &Constructor) {
        //n.visit_children_with(self);
        if let Some(class_def) = self.curr_class {
            if let DefKind::Class(class) = self.res.clone().def_ref(class_def) {
                if let Some((_, owner)) = &class
                    .pub_members
                    .iter()
                    .find(|(name, defid)| name == "constructor")
                {
                    let mut argdef = ArgDefiner {
                        res: self.res,
                        module: self.module,
                        func: *owner,
                        body: Body::with_owner(*owner),
                    };
                    n.params.visit_children_with(&mut argdef);
                    let body = argdef.body;
                    let mut localdef = LocalDefiner {
                        res: self.res,
                        module: self.module,
                        func: *owner,
                        body,
                    };
                    n.body.visit_children_with(&mut localdef);
                    let body = localdef.body;
                    let mut analyzer = FunctionAnalyzer {
                        res: self.res,
                        module: self.module,
                        current_def: *owner,
                        assigning_to: None,
                        secret_packages: self.secret_packages.clone(),
                        body,
                        block: BasicBlockId::default(),
                        operand_stack: vec![],
                        in_lhs: false,
                    };
                    if let Some(BlockStmt { stmts, .. }) = &n.body {
                        analyzer.lower_stmts(stmts);
                        let body = analyzer.body;
                        *self.res.def_mut(*owner).expect_body() = body;
                    }
                }
            }
        }
    }

    fn visit_class_method(&mut self, n: &ClassMethod) {
        //n.visit_children_with(self);
        if let Some(class_def) = self.curr_class {
            if let DefKind::Class(class) = self.res.clone().def_ref(class_def) {
                if let Some((_, owner)) = &class.pub_members.iter().find(|(name, defid)| {
                    if let PropName::Ident(ident) = &n.key {
                        return name == &ident.sym;
                    }
                    false
                }) {
                    let mut argdef = ArgDefiner {
                        res: self.res,
                        module: self.module,
                        func: *owner,
                        body: Body::with_owner(*owner),
                    };
                    n.function.params.visit_children_with(&mut argdef);
                    let body = argdef.body;
                    let mut localdef = LocalDefiner {
                        res: self.res,
                        module: self.module,
                        func: *owner,
                        body,
                    };
                    n.function.body.visit_children_with(&mut localdef);
                    let body = localdef.body;
                    let mut analyzer = FunctionAnalyzer {
                        res: self.res,
                        module: self.module,
                        current_def: *owner,
                        secret_packages: self.secret_packages.clone(),
                        assigning_to: None,
                        body,
                        block: BasicBlockId::default(),
                        operand_stack: vec![],
                        in_lhs: false,
                    };
                    if let Some(BlockStmt { stmts, .. }) = &n.function.body {
                        analyzer.lower_stmts(stmts);
                        let body = analyzer.body;
                        *self.res.def_mut(*owner).expect_body() = body;
                    }
                }
            }
        }
    }

    fn visit_arrow_expr(
        &mut self,
        ArrowExpr {
            body: func_body,
            params,
            ..
        }: &ArrowExpr,
    ) {
        let owner = self.parent.unwrap_or_else(|| {
            self.res
                .add_anonymous("__UNKNOWN", AnonType::Closure, self.module)
        });
        let old_parent = self.parent.replace(owner);
        func_body.visit_with(self);
        let mut argdef = ArgDefiner {
            res: self.res,
            module: self.module,
            func: owner,
            body: Body::with_owner(owner),
        };
        params.visit_children_with(&mut argdef);
        let body = argdef.body;
        let mut localdef = LocalDefiner {
            res: self.res,
            module: self.module,
            func: owner,
            body,
        };
        func_body.visit_children_with(&mut localdef);
        let body = localdef.body;
        let mut analyzer = FunctionAnalyzer {
            res: self.res,
            module: self.module,
            current_def: owner,
            assigning_to: None,
            secret_packages: self.secret_packages.clone(),
            body,
            block: BasicBlockId::default(),
            operand_stack: vec![],
            in_lhs: false,
        };
        match &**func_body {
            BlockStmtOrExpr::BlockStmt(BlockStmt { stmts, .. }) => {
                analyzer.lower_stmts(stmts);
            }
            BlockStmtOrExpr::Expr(e) => {
                let opnd = analyzer.lower_expr(e, None);
                analyzer
                    .body
                    .push_inst(analyzer.block, Inst::Assign(RETURN_VAR, Rvalue::Read(opnd)));
            }
        }
        *self.res.def_mut(owner).expect_body() = analyzer.body;
        self.parent = old_parent;
    }

    fn visit_var_declarator(&mut self, n: &VarDeclarator) {
        n.visit_children_with(self);
        let Some(BindingIdent { id, .. }) = n.name.as_ident() else {
            return;
        };
        let id = id.to_id();
        match n.init.as_deref() {
            Some(Expr::Fn(f)) => {
                let defid = self
                    .res
                    .get_or_overwrite_sym(id, self.module, DefKind::Function(()));
                let old_parent = self.parent.replace(defid);
                f.visit_with(self);
                self.parent = old_parent;
            }
            Some(Expr::Arrow(arrow)) => {
                let owner = self
                    .res
                    .get_or_overwrite_sym(id, self.module, DefKind::Function(()));
                let old_parent = self.parent.replace(owner);
                self.visit_arrow_expr(arrow);
                self.parent = old_parent;
            }
            Some(Expr::Call(CallExpr {
                callee: Callee::Expr(expr),
                args,
                ..
            })) => {
                if let Expr::Ident(ident) = &**expr {
                    let ident = ident.to_id();
                    let Some(def) = self.res.sym_to_id(ident, self.module) else {
                        return;
                    };
                    if matches!(self.res.is_imported_from(def, "@forge/ui"), Some(ImportKind::Named(imp)) if *imp == *"render")
                    {
                        let owner =
                            self.res
                                .get_or_overwrite_sym(id, self.module, DefKind::Function(()));
                        let Some(ExprOrSpread { expr, .. }) = &args.first() else {
                            return;
                        };
                        let old_parent = self.parent.replace(owner);
                        let mut analyzer = FunctionAnalyzer {
                            res: self.res,
                            module: self.module,
                            current_def: owner,
                            assigning_to: None,
                            secret_packages: self.secret_packages.clone(),
                            body: Body::with_owner(owner),
                            block: BasicBlockId::default(),
                            operand_stack: vec![],
                            in_lhs: false,
                        };
                        let opnd = analyzer.lower_expr(expr, None);
                        analyzer.body.push_inst(
                            analyzer.block,
                            Inst::Assign(RETURN_VAR, Rvalue::Read(opnd)),
                        );
                        *self.res.def_mut(owner).expect_body() = analyzer.body;
                        self.parent = old_parent;
                    }
                }
            }
            _ => {}
        }
    }

    fn visit_call_expr(&mut self, n: &CallExpr) {
        n.visit_children_with(self);
        if let Some((def_id, propname, expr)) = as_resolver_def(n, self.res, self.module) {
            info!("found possible resolver: {propname}");
            match self.res.lookup_prop(def_id, propname) {
                Some(def) => {
                    //self.res.overwrite_def(def, DefKind::Function(()));
                    info!("analyzing resolver def: {def:?}");
                    let old_parent = self.parent.replace(def);
                    match expr {
                        Expr::Fn(f) => {
                            f.visit_with(self);
                        }
                        Expr::Arrow(arrow) => self.visit_arrow_expr(arrow),
                        _ => {}
                    }
                    self.parent = old_parent;
                }
                None => {
                    warn!("resolver def not found");
                }
            }
        }
    }

    fn visit_fn_decl(&mut self, n: &FnDecl) {
        let id = n.ident.to_id();
        if let Some(defid) = self
            .res
            .resolver
            .exported_names
            .get(&(n.ident.clone().sym, self.module))
            .cloned()
        {
            self.res.resolver.defs[defid] = DefRes::Function(());
            self.res.overwrite_def(defid, DefRes::Function(()));
            self.curr_function = Some(defid);
            self.handle_function(&*n.function, Some(defid.clone()));
        } else {
            let def = self
                .res
                .get_or_overwrite_sym(id, self.module, DefKind::Function(()));
            self.parent = Some(def);
            n.function.visit_with(self);
            self.parent = None;
        }
    }

    fn visit_function(&mut self, n: &Function) {
        n.visit_children_with(self);
        self.handle_function(n, None);
    }
}

impl FunctionCollector<'_> {
    fn handle_function(&mut self, n: &Function, owner: Option<DefId>) {
        let owner = self.parent.unwrap_or_else(|| {
            if let Some(defid) = owner {
                defid
            } else if let Some(defid) = self.curr_function {
                defid
            } else {
                self.res
                    .add_anonymous("__UNKNOWN", AnonType::Closure, self.module)
            }
        });
        let mut argdef = ArgDefiner {
            res: self.res,
            module: self.module,
            func: owner,
            body: Body::with_owner(owner),
        };
        n.params.visit_children_with(&mut argdef);
        let body = argdef.body;
        let mut localdef = LocalDefiner {
            res: self.res,
            module: self.module,
            func: owner,
            body,
        };
        n.body.visit_children_with(&mut localdef);
        let body = localdef.body;
        let mut analyzer = FunctionAnalyzer {
            res: self.res,
            module: self.module,
            current_def: owner,
            assigning_to: None,
            body,
            secret_packages: self.secret_packages.clone(),
            block: BasicBlockId::default(),
            operand_stack: vec![],
            in_lhs: false,
        };
        if let Some(BlockStmt { stmts, .. }) = &n.body {
            analyzer.lower_stmts(stmts);
            let body = analyzer.body;
            *self.res.def_mut(owner).expect_body() = body;
        }
    }
}

impl Lowerer<'_> {
    #[inline]
    fn defid_from_ident(&self, id: Id) -> Option<DefId> {
        self.res.sym_to_id(id, self.curr_mod)
    }

    #[inline]
    fn get_or_insert_sym(&mut self, id: Id) -> DefId {
        self.res.get_or_insert_sym(id, self.curr_mod)
    }

    fn res_from_ident(&self, id: Id) -> Option<DefRef<'_>> {
        self.res.sym_to_def(id, self.curr_mod)
    }

    fn as_foreign_import(&self, imported_sym: Id, module: &str) -> Option<&ImportKind> {
        match self.res_from_ident(imported_sym) {
            Some(DefRef::Foreign(item)) if item.module_name == *module => Some(&item.kind),
            _ => None,
        }
    }

    fn def_function(&mut self, id: Id) -> DefId {
        self.res
            .get_or_overwrite_sym(id, self.curr_mod, DefRes::Function(()))
    }
}

#[derive(Debug, Clone, Copy, PartialEq, Eq, Hash)]
enum ResolverDef {
    FnDef,
    Handler,
}

fn as_resolver(
    expr: &Expr,
    res_table: &Environment,
    module: ModId,
) -> Option<(DefId, ResolverDef)> {
    if let Expr::Member(MemberExpr {
        obj,
        prop: MemberProp::Ident(prop),
        ..
    }) = expr
    {
        let id = obj.as_ident()?;
        let def_id = res_table.sym_to_id(id.to_id(), module)?;
        let def = res_table.def_ref(def_id);
        if let DefKind::Resolver(obj) = def {
            match &*prop.sym {
                "getDefinitions" => return Some((def_id, ResolverDef::Handler)),
                "define" => return Some((def_id, ResolverDef::FnDef)),
                unknown => {
                    warn!("unknown prop: {unknown} on resolver: {}", &*id.sym);
                }
            }
        }
    }
    None
}

fn as_resolver_def<'a>(
    call: &'a CallExpr,
    res: &Environment,
    module: ModId,
) -> Option<(DefId, &'a JsWord, &'a Expr)> {
    let Some((objid, ResolverDef::FnDef)) = call
        .callee
        .as_expr()
        .and_then(|expr| as_resolver(expr, res, module))
    else {
        return None;
    };
    let [ExprOrSpread { expr: name, .. }, ExprOrSpread { expr: args, .. }] = &*call.args else {
        return None;
    };
    match &**name {
        Expr::Lit(Lit::Str(Str { value, .. })) => Some((objid, value, args)),
        _ => None,
    }
}

impl Visit for Lowerer<'_> {
    noop_visit_type!();

    fn visit_export_default_decl(&mut self, n: &ExportDefaultDecl) {
        if let Some(defid) = self.res.default_export(self.curr_mod) {
            self.curr_class = Some(defid);
        }
        n.visit_children_with(self);
        self.curr_class = None;
    }

    fn visit_assign_expr(&mut self, n: &AssignExpr) {
        if let Some(ident) = ident_from_assign_expr(n) {
            if ident.sym.to_string() == "module" {
                if let Some(mem_expr) = mem_expr_from_assign(n) {
                    if let MemberProp::Ident(ident_property) = &mem_expr.prop {
                        if ident_property.sym.to_string() == "exports" {
                            if let Expr::Class(ClassExpr { ident, class }) = &*n.right {
                                if let Some(defid) = self.res.default_export(self.curr_mod) {
                                    self.curr_class = Some(defid);
                                }
                                n.visit_children_with(self);
                                self.curr_class = None;
                            }
                        }
                    }
                }
            }
        }
        n.visit_children_with(self);
    }

    fn visit_class_decl(&mut self, n: &ClassDecl) {
        if let Some(defid) = self
            .res
            .resolver
            .exported_names
            .get(&(n.ident.clone().sym, self.curr_mod))
            .cloned()
        {
            self.res.resolver.defs[defid] = DefRes::Class(());
            self.res.overwrite_def(defid, DefRes::Class(()));
            self.curr_class = Some(defid);
        } else if let Some(DefKind::Class(class)) =
            self.res.sym_to_def(n.ident.to_id(), self.curr_mod)
        {
            // sets the current class so that mehtods are assigned to the proper class
            self.curr_class = Some(class.def);
        }
        n.visit_children_with(self);
    }

    fn visit_constructor(&mut self, n: &Constructor) {
        n.visit_children_with(self);
        if let Some(class_def) = self.curr_class {
            if let DefKind::Class(class) = self.res.def_mut(class_def) {
                if let PropName::Ident(ident) = &n.key {
                    let owner =
                        self.res
                            .add_anonymous("__CONSTRUCTOR", AnonType::Closure, self.curr_mod);
                    self.res.add_class_method(n.key.clone(), class_def, owner);
                }
            }
        }
    }

    fn visit_class_method(&mut self, n: &ClassMethod) {
        n.visit_children_with(self);
        if let Some(class_def) = self.curr_class {
            if let DefKind::Class(class) = self.res.def_mut(class_def) {
                if let PropName::Ident(ident) = &n.key {
                    let owner =
                        self.res
                            .add_anonymous("__CLASSMETHOD", AnonType::Closure, self.curr_mod);
                    self.res.add_class_method(n.key.clone(), class_def, owner);
                }
            }
        }
    }

    fn visit_call_expr(&mut self, n: &CallExpr) {
        if let Some(expr) = n.callee.as_expr() {
            if let Some((objid, ResolverDef::FnDef)) = as_resolver(expr, self.res, self.curr_mod) {
                if let [ExprOrSpread { expr: name, .. }, ExprOrSpread { expr: args, .. }] = &*n.args
                {
                    if let Expr::Lit(Lit::Str(Str { value, .. })) = &**name {
                        let fname = value.clone();
                        let new_def =
                            self.res
                                .add_anonymous(fname.clone(), AnonType::Closure, self.curr_mod);
                        let class = self.res.def_mut(objid).expect_class();
                        class.pub_members.push((fname, new_def));
                    }
                }
            }
        }
    }

    fn visit_var_declarator(&mut self, n: &VarDeclarator) {
        if let VarDeclarator {
            name: Pat::Ident(BindingIdent { id, .. }),
            init: Some(expr),
            ..
        } = n
        {
            let id = id.to_id();
            match &**expr {
                Expr::Lit(lit) => {}
                Expr::Arrow(expr) => {
                    let def_id = self.def_function(id);
                    let old_def = self.curr_def.replace(def_id);
                    expr.visit_children_with(self);
                    self.curr_def = old_def;
                }
                Expr::Fn(expr) => {
                    let def_id = self.def_function(id);
                    let old_def = self.curr_def.replace(def_id);
                    expr.visit_children_with(self);
                    self.curr_def = old_def;
                }
                Expr::Call(CallExpr {
                    callee: Callee::Expr(expr),
                    args,
                    ..
                }) => {
                    if let Some((objid, kind)) = as_resolver(expr, self.res, self.curr_mod) {
                        match kind {
                            ResolverDef::FnDef => {
                                if let [ExprOrSpread { expr: name, .. }, ExprOrSpread { expr: args, .. }] =
                                    &**args
                                {
                                    if let Expr::Lit(Lit::Str(Str { value, .. })) = &**expr {
                                        let fname = value.clone();
                                        let member_def = match &**args {
                                            Expr::Fn(_) | Expr::Arrow(_) => self.res.add_anonymous(
                                                fname.clone(),
                                                AnonType::Closure,
                                                self.curr_mod,
                                            ),
                                            Expr::Ident(id) => self.get_or_insert_sym(id.to_id()),
                                            _ => {
                                                warn!("unknown function def: {:?}", args);
                                                self.res.add_anonymous(
                                                    fname.clone(),
                                                    AnonType::Unknown,
                                                    self.curr_mod,
                                                )
                                            }
                                        };
                                        let class = self.res.def_mut(objid).expect_class();
                                        class.pub_members.push((fname, member_def));
                                    }
                                }
                            }
                            ResolverDef::Handler => {
                                self.res.get_or_overwrite_sym(
                                    id,
                                    self.curr_mod,
                                    DefKind::ResolverHandler(objid),
                                );
                            }
                        }
                    }
                    expr.visit_children_with(self);
                }
                Expr::Object(ObjectLit { props, .. }) => {
                    let def_id =
                        self.res
                            .get_or_overwrite_sym(id, self.curr_mod, DefKind::GlobalObj(()));
                    let old_def = self.curr_def.replace(def_id);
                    // TODO:add parent
                    for prop in props {
                        match prop {
                            // TODO: track 'spreaded' objects
                            PropOrSpread::Spread(_) => {}
                            PropOrSpread::Prop(prop) => match &**prop {
                                Prop::Shorthand(id) => {
                                    let id = id.to_id();
                                    let sym = id.0.clone();
                                    let new_def = self.get_or_insert_sym(id);
                                    self.res
                                        .def_mut(def_id)
                                        .expect_class()
                                        .pub_members
                                        .push((sym, new_def));
                                }
                                Prop::KeyValue(KeyValueProp { key, value }) => {
                                    if let sym @ Some(_) = key.as_symbol() {
                                        let defid = value.as_ident().map(|id| {
                                            self.res.get_or_insert_sym(id.to_id(), self.curr_mod)
                                        });
                                        let cls = self.res.def_mut(def_id).expect_class();
                                        cls.pub_members.extend(sym.zip(defid));
                                    }
                                }
                                Prop::Assign(AssignProp { key, .. }) => {
                                    let obj_sym = self.res.def_name(def_id);
                                    warn!("object {obj_sym} invalid assign prop {:?}", &key.sym);
                                }
                                /// TODO: track these
                                Prop::Getter(_) | Prop::Setter(_) => {}
                                Prop::Method(MethodProp { key, function }) => {
                                    function.body.visit_with(self);
                                    if let Some(sym) = key.as_symbol() {
                                        let def_id = self.res.add_anonymous(
                                            sym.clone(),
                                            AnonType::Closure,
                                            self.curr_mod,
                                        );
                                        self.res
                                            .def_mut(def_id)
                                            .expect_class()
                                            .pub_members
                                            .push((sym, def_id));
                                    }
                                }
                            },
                        }
                    }
                }
                Expr::New(NewExpr { callee, .. }) => {
                    let Some(callee_id) = callee.as_ident() else {
                        expr.visit_children_with(self);
                        return;
                    };
                    let callee_id = callee_id.to_id();
                    if Some(&ImportKind::Default)
                        == self.as_foreign_import(callee_id, "@forge/resolver")
                    {
                        self.res
                            .get_or_overwrite_sym(id, self.curr_mod, DefKind::Resolver(()));
                    }
                    expr.visit_children_with(self);
                }
                _ => {}
            }
        }
    }

    fn visit_fn_decl(&mut self, n: &FnDecl) {
        let id = n.ident.to_id();
        let _defid = self.def_function(id);
    }
}

trait AsSymbol {
    fn expect_symbol(&self) -> JsWord {
        self.as_symbol().unwrap()
    }
    fn as_symbol(&self) -> Option<JsWord>;
}

impl AsSymbol for PropName {
    fn as_symbol(&self) -> Option<JsWord> {
        match self {
            PropName::Str(Str { value: sym, .. }) | PropName::Ident(Ident { sym, .. }) => {
                Some(sym.clone())
            }
            PropName::Num(_) | PropName::Computed(_) | PropName::BigInt(_) => None,
        }
    }
}

impl ExportCollector<'_> {
    fn add_export(&mut self, def: DefRes, id: Id) -> DefId {
        let exported_sym = id.0.clone();
        let defid = self.res_table.add_sym(def, id, self.curr_mod);
        self.exports.push((exported_sym, defid));
        defid
    }

    fn add_default(&mut self, def: DefRes, id: Option<Id>) {
        let defid = match id {
            Some(id) => self.res_table.add_sym(def, id, self.curr_mod),
            None => {
                self.res_table.names.push("default".into());
                self.res_table.owning_module.push(self.curr_mod);
                self.res_table.defs.push_and_get_key(def)
            }
        };
        self.default = Some(defid);
    }

    fn add_default_with_id(&mut self, def: DefRes, defid: DefId) {
        self.res_table.names.push("default".into());
        self.res_table.owning_module.push(self.curr_mod);
        self.default = Some(defid);
    }
}

impl Visit for ImportCollector<'_> {
    noop_visit_type!();

    fn visit_import_decl(&mut self, n: &ImportDecl) {
        let Str { value, .. } = &*n.src;
        let old_import = mem::replace(&mut self.current_import, value.clone());
        n.visit_children_with(self);
        self.current_import = old_import;
    }

    fn visit_import_named_specifier(&mut self, n: &ImportNamedSpecifier) {
        if n.is_type_only {
            return;
        }
        let ImportNamedSpecifier {
            local, imported, ..
        } = n;
        let local = local.to_id();
        let import_name = imported
            .as_ref()
            .map_or_else(|| local.0.clone(), export_name_to_jsword);
        match self
            .file_resolver
            .resolve_import(self.curr_mod.into(), &*self.current_import)
        {
            Ok(id) => {
                // TODO: find exported symbols
                if let Some(def_id) = self
                    .resolver
                    .resolve_local_export(ModId::from(id), &import_name)
                {
                    self.resolver.resolver.symbol_to_id.insert(
                        Symbol {
                            module: self.curr_mod,
                            id: local,
                        },
                        def_id,
                    );
                }
            }
            Err(_) => {
                let foreign_id = self.foreign_defs.push_and_get_key(ForeignItem {
                    kind: ImportKind::Named(import_name),
                    module_name: self.current_import.clone(),
                });
                self.resolver
                    .resolver
                    .add_sym(DefRes::Foreign(foreign_id), local, self.curr_mod);
            }
        }
    }

    fn visit_import_default_specifier(&mut self, n: &ImportDefaultSpecifier) {
        let local = n.local.to_id();
        match self
            .file_resolver
            .resolve_import(self.curr_mod.into(), &*self.current_import)
        {
            Ok(id) => {
                let mod_id = ModId::from(id);
                debug_assert_ne!(self.curr_mod, mod_id);
                match self.resolver.default_export(mod_id) {
                    Some(def) => {
                        self.resolver.resolver.symbol_to_id.insert(
                            Symbol {
                                module: self.curr_mod,
                                id: local,
                            },
                            def,
                        );
                    }
                    None => warn!("unable to find default import for {}", &self.current_import),
                }
            }
            Err(_) => {
                let foreign_id = self.foreign_defs.push_and_get_key(ForeignItem {
                    kind: ImportKind::Default,
                    module_name: self.current_import.clone(),
                });

                self.resolver
                    .resolver
                    .add_sym(DefRes::Foreign(foreign_id), local, self.curr_mod);
            }
        };
    }

    fn visit_import_star_as_specifier(&mut self, n: &ImportStarAsSpecifier) {
        let local = n.local.to_id();
        let defkind = match self
            .file_resolver
            .resolve_import(self.curr_mod.into(), &*self.current_import)
        {
            Ok(id) => {
                let mod_id = ModId::from(id);
                debug_assert_ne!(self.curr_mod, mod_id);
                DefRes::ModuleNs(mod_id)
            }
            Err(_) => {
                let foreign_id = self.foreign_defs.push_and_get_key(ForeignItem {
                    kind: ImportKind::Star,
                    module_name: self.current_import.clone(),
                });
                DefRes::Foreign(foreign_id)
            }
        };
        self.resolver
            .resolver
            .add_sym(defkind, local, self.curr_mod);
    }

    fn visit_module_item(&mut self, n: &ModuleItem) {
        if let ModuleItem::ModuleDecl(ModuleDecl::Import(n)) = n {
            n.visit_with(self);
        }
    }
}

impl Visit for GlobalCollector<'_> {
    fn visit_function(&mut self, _: &Function) {}

    fn visit_class(&mut self, _: &Clss) {}

    fn visit_module(&mut self, n: &Module) {
        // we encouter 2 statements, so the defid gets reassigned every time

        let owner = self.global_id;
        let mut localdef = LocalDefiner {
            res: self.res,
            module: self.module,
            func: owner,
            body: Body::with_owner(owner),
        };
        n.visit_children_with(&mut localdef);
        let body = localdef.body;
        let mut analyzer = FunctionAnalyzer {
            res: self.res,
            module: self.module,
            current_def: owner,
            assigning_to: None,
            secret_packages: self.secret_packages.clone(),
            body,
            block: BasicBlockId::default(),
            operand_stack: vec![],
            in_lhs: false,
        };

        let mut all_module_items = Vec::new();

        for item in &n.body {
            if let ModuleItem::Stmt(stmt) = item {
                all_module_items.push(stmt.clone());
            }
        }
        analyzer.lower_stmts(all_module_items.as_slice());
        let body = analyzer.body;

        *self.res.def_mut(owner).expect_body() = body;
    }
}

impl Visit for ExportCollector<'_> {
    noop_visit_type!();
    fn visit_export_decl(&mut self, n: &ExportDecl) {
        match &n.decl {
            Decl::Class(ClassDecl { ident, .. }) => {
                let ident = ident.to_id();
                self.add_export(DefRes::Class(()), ident);
            }
            Decl::Fn(FnDecl { ident, .. }) => {
                let ident = ident.to_id();
                self.add_export(DefRes::Function(()), ident);
            }
            Decl::Var(vardecls) => {
                let VarDecl { decls, .. } = &**vardecls;
                //decls.iter().for_each(|var| self.visit_var_declarator(var));
            }
            Decl::Using(_)
            | Decl::TsInterface(_)
            | Decl::TsTypeAlias(_)
            | Decl::TsEnum(_)
            | Decl::TsModule(_) => {}
        };
        n.visit_children_with(self);
    }

    fn visit_assign_expr(&mut self, n: &AssignExpr) {
        if let Some(ident) = ident_from_assign_expr(n) {
            if ident.sym.to_string() == "module" {
                if let Some(mem_expr) = mem_expr_from_assign(n) {
                    if let MemberProp::Ident(ident_property) = &mem_expr.prop {
                        if ident_property.sym.to_string() == "exports" {
                            match &*n.right {
                                Expr::Fn(FnExpr { ident, function }) => self.add_default(
                                    DefRes::Function(()),
                                    ident.as_ref().map(Ident::to_id),
                                ),
                                Expr::Class(ClassExpr { ident, class }) => self.add_default(
                                    DefRes::Class(()),
                                    ident.as_ref().map(Ident::to_id),
                                ),
                                Expr::Ident(ident) => {
                                    self.add_default(DefRes::Undefined, None);
                                    // adding the default export, so we can resolve it during the lowering
                                    self.res_table.exported_names.insert(
                                        (ident.sym.clone(), self.curr_mod),
                                        self.default.unwrap(),
                                    );
                                }
                                _ => {}
                            }
                        }
                    }
                }
            } else if ident.sym.to_string() == "exports" {
                if let Some(mem_expr) = mem_expr_from_assign(n) {
                    if let MemberProp::Ident(ident_property) = &mem_expr.prop {
                        match &*n.right {
                            Expr::Fn(FnExpr { ident, function }) => {
                                self.add_export(DefRes::Function(()), ident_property.to_id());
                            }
                            Expr::Class(_) => {
                                self.add_export(DefRes::Class(()), ident_property.to_id());
                            }
                            Expr::Ident(ident) => {
                                let export_defid =
                                    self.add_export(DefRes::Undefined, ident_property.to_id());
                                self.res_table
                                    .exported_names
                                    .insert((ident.sym.clone(), self.curr_mod), export_defid);
                            }
                            _ => {}
                        }
                    }
                }
            }
        }
        n.visit_children_with(self);
    }

    fn visit_var_declarator(&mut self, n: &VarDeclarator) {
        // TODO: handle other kinds of destructuring patterns
        if let Pat::Ident(BindingIdent { id, .. }) = &n.name {
            let id = id.to_id();
            self.add_export(DefRes::Undefined, id);
        }
        n.visit_children_with(self);
    }

    fn visit_module_item(&mut self, n: &ModuleItem) {
        match n {
            ModuleItem::ModuleDecl(decl)
                if matches!(
                    decl,
                    ModuleDecl::ExportDecl(_)
                        | ModuleDecl::ExportDefaultDecl(_)
                        | ModuleDecl::ExportDefaultExpr(_)
                        | ModuleDecl::ExportAll(_)
                        | ModuleDecl::ExportNamed(_)
                ) =>
            {
                //decl.visit_children_with(self)
            }
            _ => {}
        }
        n.visit_children_with(self);
    }

    fn visit_export_all(&mut self, _: &ExportAll) {}

    fn visit_export_default_decl(&mut self, n: &ExportDefaultDecl) {
        match &n.decl {
            DefaultDecl::Class(ClassExpr { ident, .. }) => {
                self.add_default(DefRes::Class(()), ident.as_ref().map(Ident::to_id))
            }
            DefaultDecl::Fn(FnExpr { ident, .. }) => {
                self.add_default(DefRes::Function(()), ident.as_ref().map(Ident::to_id))
            }
            DefaultDecl::TsInterfaceDecl(_) => {}
        }
        n.decl.visit_children_with(self);
    }

    fn visit_export_named_specifier(&mut self, n: &ExportNamedSpecifier) {
        if let ModuleExportName::Ident(ident) = &n.orig {
            let export_defid = self.add_export(DefRes::Undefined, ident.to_id());
            self.res_table
                .exported_names
                .insert((ident.sym.clone(), self.curr_mod), export_defid);
        } else {
            let orig_id = n.orig.as_id();
            let orig = self.add_export(DefRes::default(), orig_id);
            if let Some(id) = &n.exported {
                let exported_id = id.as_id();
                self.add_export(DefRes::ExportAlias(orig), exported_id);
            }
            n.visit_children_with(self)
        }
    }

    fn visit_export_default_expr(&mut self, n: &ExportDefaultExpr) {
        if let Expr::Ident(ident) = &*n.expr {
            self.add_default(DefRes::Undefined, None);
            // adding the default export, so we can resolve it during the lowering
            self.res_table
                .exported_names
                .insert((ident.sym.clone(), self.curr_mod), self.default.unwrap());
        }
    }
}

fn ident_from_assign_expr(n: &AssignExpr) -> Option<Ident> {
    if let Some(mem_expr) = mem_expr_from_assign(n) {
        if let Expr::Ident(ident) = &*mem_expr.obj {
            return Some(ident.clone());
        }
    }
    None
}

fn mem_expr_from_assign(n: &AssignExpr) -> Option<&MemberExpr> {
    if let Some(Expr::Member(mem_expr)) = n.left.as_expr() {
        return Some(mem_expr);
    }
    None
}

impl Environment {
    #[inline]
    fn new() -> Self {
        Self::default()
    }

    #[inline]
    fn next_key(&self) -> DefId {
        self.resolver.defs.next_key()
    }

    #[inline]
    fn try_add_parent(&mut self, child: DefId, parent: DefId) {
        self.resolver.parent.entry(child).or_insert(parent);
    }

    #[inline]
    fn add_parent(&mut self, child: DefId, parent: DefId) {
        self.resolver.parent.insert(child, parent);
    }

    fn overwrite_def(&mut self, def: DefId, res: DefRes) {
        let key = self.new_key_from_res(def, res);
        self.defs.defs[def] = key;
    }

    #[inline]
    pub fn bodies(&self) -> impl Iterator<Item = &Body> + '_ {
        self.defs.funcs.iter()
    }

    #[inline]
    fn get_or_insert_sym(&mut self, id: Id, module: ModId) -> DefId {
        let def_id = self.resolver.get_or_insert_sym(id, module);
        let def_id2 = self.defs.defs.get(def_id).copied().map_or_else(
            || self.defs.defs.push_and_get_key(DefKey::default()),
            |_| def_id,
        );
        debug_assert_eq!(def_id, def_id2);
        def_id
    }

    #[inline]
    fn get_sym(&self, id: Id, module: ModId) -> Option<DefId> {
        self.resolver.sym_id(id, module)
    }

    #[inline]
    fn recent_sym(&self, sym: JsWord, module: ModId) -> Option<DefId> {
        self.resolver.recent_sym(sym, module)
    }

    #[inline]
    pub fn get_all_functions(&self) -> Vec<DefId> {
        self.defs.get_all_functions()
    }

    #[inline]
    fn reserve_global_scope(&mut self, module: ModId) -> DefId {
        let defid = self.add_anonymous("__GLOBAL", AnonType::Closure, module);
        self.global.insert(module, defid);
        defid
    }

    #[inline]
    fn get_or_reserve_global_scope(&mut self, module: ModId) -> DefId {
        if let Some(defid) = self.global.get(module) {
            return defid.clone();
        }
        self.reserve_global_scope(module)
    }

    fn new_key_from_res(&mut self, id: DefId, res: DefRes) -> DefKey {
        match res {
            DefKind::Arg => DefKind::Arg,
            DefKind::Function(_) => {
                let func_id = self.defs.funcs.push_and_get_key(Body::with_owner(id));
                DefKind::Function(func_id)
            }
            DefKind::Closure(_) => {
                let closure_id = self.defs.funcs.push_and_get_key(Body::with_owner(id));
                DefKind::Closure(closure_id)
            }
            DefKind::GlobalObj(_) => {
                let obj_id = self.defs.classes.push_and_get_key(Class::new(id));
                DefKind::GlobalObj(obj_id)
            }
            DefKind::Class(_) => {
                let class_id = self.defs.classes.push_and_get_key(Class::new(id));
                DefKind::Class(class_id)
            }
            DefKind::Resolver(_) => {
                let obj_id = self.defs.classes.push_and_get_key(Class::new(id));
                DefKind::Resolver(obj_id)
            }
            DefKind::ExportAlias(i) => DefKind::ExportAlias(i),
            DefKind::Foreign(i) => DefKind::Foreign(i),
            DefKind::ResolverHandler(i) => DefKind::ResolverHandler(i),
            DefKind::ResolverDef(i) => DefKind::ResolverDef(i),
            DefKind::ModuleNs(i) => DefKind::ModuleNs(i),
            DefKind::Undefined => DefKind::Undefined,
        }
    }

    fn add_class_method(&mut self, n: PropName, class_def: DefId, owner: DefId) {
        if let DefKind::Class(class) = self.def_mut(class_def) {
            if let PropName::Ident(ident) = &n {
                class.pub_members.push((ident.sym.to_owned(), owner));
            }
        }
    }

    fn add_anonymous(&mut self, name: impl Into<JsWord>, kind: AnonType, module: ModId) -> DefId {
        match kind {
            AnonType::Obj => {
                let id = self
                    .resolver
                    .add_anon(DefRes::GlobalObj(()), name.into(), module);
                let obj_id = self.defs.classes.push_and_get_key(Class::new(id));
                let id2 = self.defs.defs.push_and_get_key(DefKind::GlobalObj(obj_id));
                debug_assert_eq!(id, id2);
                id
            }
            AnonType::Closure => {
                let name = name.into();
                let id = self
                    .resolver
                    .add_anon(DefRes::Closure(()), name.into(), module);
                let func_id = self.defs.funcs.push_and_get_key(Body::with_owner(id));
                let id2 = self.defs.defs.push_and_get_key(DefKind::Closure(func_id));
                debug_assert_eq!(id, id2);
                id
            }
            AnonType::Unknown => {
                let id = self
                    .resolver
                    .add_anon(DefRes::Undefined, name.into(), module);
                let id2 = self.defs.defs.push_and_get_key(DefKind::Undefined);
                debug_assert_eq!(id, id2);
                id
            }
        }
    }

    pub fn module_export<I: PartialEq<str> + ?Sized>(
        &self,
        module: ModId,
        export_name: &I,
    ) -> Option<DefId> {
        if *export_name == *"default" {
            self.default_export(module)
        } else {
            self.exports[module]
                .iter()
                .find_map(|(ident, defid)| (*export_name == **ident).then_some(*defid))
        }
    }

    #[inline]
    fn get_or_overwrite_sym(&mut self, id: Id, module: ModId, kind: DefRes) -> DefId {
        let defid = self.resolver.get_or_insert_sym(id, module);
        self.resolver.defs[defid] = kind;
        match self.defs.defs.get(defid).copied() {
            Some(key) if key == kind => return defid,
            Some(_) => {
                let key = self.new_key_from_res(defid, kind);
                self.defs.defs[defid] = key;
            }
            None => {
                let key = self.new_key_from_res(defid, kind);
                let def2 = self.defs.defs.push_and_get_key(key);
                debug_assert_eq!(defid, def2);
            }
        }
        defid
    }

    #[inline]
    pub fn default_export(&self, module: ModId) -> Option<DefId> {
        self.default_exports.get(&module).copied()
    }

    #[inline]
    pub fn def_name(&self, def: DefId) -> &str {
        &self.resolver.names[def]
    }

    #[inline]
    pub fn module_exports(&self, module: ModId) -> impl Iterator<Item = (&str, DefId)> + '_ {
        self.exports[module].iter().map(|(k, v)| (&**k, *v))
    }

    #[inline]
    pub fn def_ref(&self, def: DefId) -> DefRef<'_> {
        match self.defs.defs[def] {
            DefKind::Arg => DefKind::Arg,
            DefKind::Function(f) => {
                let body = &self.defs.funcs[f];
                DefKind::Function(body)
            }
            DefKind::ExportAlias(d) => DefKind::ExportAlias(d),
            DefKind::GlobalObj(id) => {
                let class = &self.defs.classes[id];
                DefKind::GlobalObj(class)
            }
            DefKind::Class(id) => {
                let class = &self.defs.classes[id];
                DefKind::Class(class)
            }
            DefKind::Foreign(id) => {
                let foreign = &self.defs.foreign[id];
                DefKind::Foreign(foreign)
            }
            DefKind::ResolverHandler(id) => DefKind::ResolverHandler(id),
            DefKind::Resolver(id) => {
                let class = &self.defs.classes[id];
                DefKind::Resolver(class)
            }
            DefKind::ResolverDef(id) => DefKind::ResolverDef(id),
            DefKind::Closure(id) => {
                let body = &self.defs.funcs[id];
                DefKind::Closure(body)
            }
            DefKind::ModuleNs(id) => DefKind::ModuleNs(id),
            DefKind::Undefined => DefKind::Undefined,
        }
    }

    fn lookup_prop(&self, obj: DefId, prop: &JsWord) -> Option<DefId> {
        match self.def_ref(obj) {
            DefKind::GlobalObj(obj) | DefKind::Class(obj) | DefKind::Resolver(obj) => {
                obj.find_member(prop)
            }
            DefKind::ExportAlias(def) | DefKind::ResolverHandler(def) => {
                self.lookup_prop(def, prop)
            }
            DefKind::ModuleNs(mid) => self.module_export(mid, prop),
            // FIXME: fully resolve foreign items here as well
            DefKind::Foreign(_)
            | DefKind::Arg
            | DefKind::Function(_)
            | DefKind::Closure(_)
            | DefKind::ResolverDef(_)
            | DefKind::Undefined => None,
        }
    }

    #[inline]
    fn sym_to_id(&self, id: Id, module: ModId) -> Option<DefId> {
        let sym = Symbol { module, id };
        self.resolver.symbol_to_id.get(&sym).copied()
    }

    #[inline]
    fn sym_to_def(&self, id: Id, module: ModId) -> Option<DefRef<'_>> {
        self.resolver.sym_id(id, module).map(|id| self.def_ref(id))
    }

    #[inline]
    fn sym_to_def_mut(&mut self, id: Id, module: ModId) -> Option<DefMut<'_>> {
        self.resolver.sym_id(id, module).map(|id| self.def_mut(id))
    }

    #[inline]
    fn def_mut(&mut self, def: DefId) -> DefMut<'_> {
        match self.defs.defs[def] {
            DefKind::Arg => DefKind::Arg,
            DefKind::Function(f) => {
                let body = &mut self.defs.funcs[f];
                DefKind::Function(body)
            }
            DefKind::ExportAlias(d) => DefKind::ExportAlias(d),
            DefKind::GlobalObj(id) => {
                let class = &mut self.defs.classes[id];
                DefKind::GlobalObj(class)
            }
            DefKind::Class(id) => {
                let class = &mut self.defs.classes[id];
                DefKind::Class(class)
            }
            DefKind::Foreign(id) => {
                let foreign = &mut self.defs.foreign[id];
                DefKind::Foreign(foreign)
            }
            DefKind::ResolverHandler(id) => DefKind::ResolverHandler(id),
            DefKind::Resolver(id) => {
                let class = &mut self.defs.classes[id];
                DefKind::Resolver(class)
            }
            DefKind::ResolverDef(id) => DefKind::ResolverDef(id),
            DefKind::Closure(id) => {
                let body = &mut self.defs.funcs[id];
                DefKind::Closure(body)
            }
            DefKind::ModuleNs(id) => DefKind::ModuleNs(id),
            DefKind::Undefined => DefKind::Undefined,
        }
    }
    pub fn is_import(&self, import_kind: Option<String>) -> bool {
        match import_kind {
            Some(default) if default == "default" => true,
            Some(named) if named == "named" => true,
            Some(star) if star == "star" => false,
            _ => false,
        }
    }

    pub fn as_foreign_import(&self, def: DefId) -> Option<(JsWord, ImportKind)> {
        let DefKind::Foreign(f) = self.def_ref(def) else {
            return None;
        };
        Some((f.module_name.clone(), f.kind.clone()))
    }

    /// Check if def is exported from the foreign module specified in `module_name`.
    pub fn is_imported_from(&self, def: DefId, module_name: &str) -> Option<&ImportKind> {
        match self.def_ref(def) {
            DefKind::Foreign(f) if f.module_name == *module_name => Some(&f.kind),
            _ => None,
        }
    }

    pub fn resolve_alias(&self, def: DefId) -> DefId {
        match self.def_ref(def) {
            DefKind::Arg
            | DefKind::GlobalObj(_)
            | DefKind::Class(_)
            | DefKind::Foreign(_)
            | DefKind::Resolver(_)
            | DefKind::ModuleNs(_)
            | DefKind::Undefined
            | DefKind::Closure(_)
            | DefKind::Function(_) => def,
            DefKind::ExportAlias(def)
            | DefKind::ResolverDef(def)
            | DefKind::ResolverHandler(def) => self.resolve_alias(def),
        }
    }

    pub fn resolver_defs(&self, def: DefId) -> Vec<(JsWord, DefId)> {
        let def = self.resolve_alias(def);
        // TODO: return an iterator instead of a Vec
        if let DefKind::Resolver(class) = self.def_ref(def) {
            class
                .pub_members
                .iter()
                .map(|(k, v)| (k.clone(), self.resolve_alias(*v)))
                .collect()
        } else {
            vec![]
        }
    }

    fn resolve_local_export(&self, module: ModId, name: &JsWord) -> Option<DefId> {
        match &**name {
            "default" => self.default_exports.get(&module).copied(),
            _ => self.exports.get(module).and_then(|exports| {
                exports
                    .iter()
                    .find_map(|&(ref export, def_id)| (*export == *name).then_some(def_id))
            }),
        }
    }
}

impl Definitions {
    fn new(
        res: impl IntoIterator<Item = (DefId, DefRes)>,
        foreign: TiVec<ForeignId, ForeignItem>,
    ) -> Self {
        let mut funcs = TiVec::new();
        let mut classes = TiVec::new();
        let defs: TiVec<_, _> = res
            .into_iter()
            .map(|(id, def)| match def {
                DefKind::Arg => DefKind::Arg,
                DefKind::Function(_) => {
                    let fid = funcs.push_and_get_key(Body::with_owner(id));
                    DefKind::Function(fid)
                }
                DefKind::ExportAlias(d) => DefKind::ExportAlias(d),
                DefKind::GlobalObj(_) => {
                    let objid = classes.push_and_get_key(Class::new(id));
                    DefKind::GlobalObj(objid)
                }
                DefKind::Class(_) => {
                    let objid = classes.push_and_get_key(Class::new(id));
                    DefKind::Class(objid)
                }
                DefKind::Foreign(d) => DefKind::Foreign(d),
                DefKind::ResolverHandler(d) => DefKind::ResolverHandler(d),
                DefKind::Resolver(_) => {
                    let objid = classes.push_and_get_key(Class::new(id));
                    DefKind::Resolver(objid)
                }
                DefKind::ResolverDef(d) => DefKind::ResolverDef(d),
                DefKind::Closure(_) => {
                    let fid = funcs.push_and_get_key(Body::with_owner(id));
                    DefKind::Closure(fid)
                }
                DefKind::ModuleNs(d) => DefKind::ModuleNs(d),
                DefKind::Undefined => DefKind::Undefined,
            })
            .collect();
        Self {
            defs,
            funcs,
            classes,
            foreign,
        }
    }

    pub fn get_all_functions(&self) -> Vec<DefId> {
        self.defs
            .iter_enumerated()
            .filter(|(defid, defkind)| defkind == &&DefKind::Function(()))
            .map(|(defid, defkind)| defid)
            .collect_vec()
    }
}

trait Database<K> {
    type Value;
    fn get(&self, key: K) -> Option<&Self::Value>;
    fn get_mut(&mut self, key: K) -> Option<&mut Self::Value>;
}

impl Database<ForeignId> for Definitions {
    type Value = ForeignItem;
    fn get(&self, key: ForeignId) -> Option<&Self::Value> {
        self.foreign.get(key)
    }

    fn get_mut(&mut self, key: ForeignId) -> Option<&mut Self::Value> {
        self.foreign.get_mut(key)
    }
}

trait AsId {
    fn as_id(&self) -> Id;
}

fn export_name_to_jsword(expname: &ModuleExportName) -> JsWord {
    match expname {
        ModuleExportName::Ident(ident) => ident.to_id().0,
        ModuleExportName::Str(str) => str.value.clone(),
    }
}

impl ObjKind {
    #[inline]
    fn into_inner(self) -> ObjId {
        match self {
            ObjKind::Lit(id) | ObjKind::Resolver(id) | ObjKind::Class(id) => id,
        }
    }

    #[inline]
    fn as_defkind(&self) -> DefKey {
        match *self {
            ObjKind::Class(id) => DefKey::Class(id),
            ObjKind::Lit(id) => DefKey::GlobalObj(id),
            ObjKind::Resolver(id) => DefKey::Resolver(id),
        }
    }
}

impl DefKey {
    #[inline]
    fn as_objkind(&self) -> Option<ObjKind> {
        match *self {
            DefKey::Class(id) => Some(ObjKind::Class(id)),
            DefKey::Resolver(id) => Some(ObjKind::Resolver(id)),
            DefKey::GlobalObj(id) => Some(ObjKind::Lit(id)),
            DefKey::Function(_)
            | DefKey::ResolverDef(_)
            | DefKey::Closure(_)
            | DefKey::Arg
            | DefKey::ExportAlias(_)
            | DefKey::ResolverHandler(_)
            | DefKey::ModuleNs(_)
            | DefKey::Foreign(_)
            | DefKey::Undefined => None,
        }
    }
}

impl<F, O, I> fmt::Display for DefKind<F, O, I> {
    fn fmt(&self, f: &mut fmt::Formatter<'_>) -> fmt::Result {
        match self {
            DefKind::Class(_) => write!(f, "class"),
            DefKind::ResolverDef(_) => write!(f, "resolver def"),
            DefKind::Resolver(_) => write!(f, "resolver"),
            DefKind::Arg => write!(f, "argument"),
            DefKind::GlobalObj(_) => write!(f, "object literal"),
            DefKind::Function(_) => write!(f, "function"),
            DefKind::Closure(_) => write!(f, "closure"),
            DefKind::ExportAlias(_) => write!(f, "export alias"),
            DefKind::ResolverHandler(_) => write!(f, "resolver handler"),
            DefKind::ModuleNs(_) => write!(f, "module namespace"),
            DefKind::Foreign(_) => write!(f, "foreign"),
            DefKind::Undefined => write!(f, "undefined"),
        }
    }
}

impl fmt::Display for ImportKind {
    fn fmt(&self, f: &mut fmt::Formatter<'_>) -> fmt::Result {
        match self {
            ImportKind::Star => write!(f, "*"),
            ImportKind::Default => write!(f, "default"),
            ImportKind::Named(sym) => write!(f, "{}", &**sym),
        }
    }
}

impl fmt::Display for ForeignItem {
    fn fmt(&self, f: &mut fmt::Formatter<'_>) -> fmt::Result {
        write!(f, "import {} from {}", self.kind, &*self.module_name)
    }
}

impl From<ObjKind> for DefKey {
    #[inline]
    fn from(value: ObjKind) -> Self {
        value.as_defkind()
    }
}

impl AsId for ModuleExportName {
    fn as_id(&self) -> Id {
        match self {
            ModuleExportName::Ident(ident) => ident.to_id(),
            ModuleExportName::Str(str) => (str.value.clone(), SyntaxContext::empty()),
        }
    }
}

impl DefId {
    #[inline]
    pub(crate) fn new(raw: u32) -> Self {
        Self(raw)
    }
}<|MERGE_RESOLUTION|>--- conflicted
+++ resolved
@@ -15,19 +15,11 @@
         ast::{
             ArrayLit, ArrayPat, ArrowExpr, AssignExpr, AssignOp, AssignPat, AssignPatProp,
             AssignProp, AwaitExpr, BinExpr, BindingIdent, BlockStmt, BlockStmtOrExpr, BreakStmt,
-<<<<<<< HEAD
-            CallExpr, Callee, Class as Clss, ClassDecl, ClassExpr, ClassMethod, ComputedPropName,
-            CondExpr, Constructor, ContinueStmt, Decl, DefaultDecl, DoWhileStmt, ExportAll,
-            ExportDecl, ExportDefaultDecl, ExportDefaultExpr, ExportNamedSpecifier, Expr,
-            ExprOrSpread, ExprStmt, FnDecl, FnExpr, ForInStmt, ForOfStmt, ForStmt, Function, Id,
-            Ident, IfStmt, Import, ImportDecl, ImportDefaultSpecifier, ImportNamedSpecifier,
-=======
             CallExpr, Callee, ClassDecl, ClassExpr, ClassMethod, ComputedPropName, CondExpr,
             Constructor, ContinueStmt, Decl, DefaultDecl, DoWhileStmt, ExportAll, ExportDecl,
             ExportDefaultDecl, ExportDefaultExpr, ExportNamedSpecifier, Expr, ExprOrSpread,
             ExprStmt, FnDecl, FnExpr, ForHead, ForInStmt, ForOfStmt, ForStmt, Function, Id, Ident,
             IfStmt, Import, ImportDecl, ImportDefaultSpecifier, ImportNamedSpecifier,
->>>>>>> 144fbabf
             ImportStarAsSpecifier, JSXAttrName, JSXAttrOrSpread, JSXAttrValue, JSXElement,
             JSXElementChild, JSXElementName, JSXExpr, JSXExprContainer, JSXFragment, JSXMemberExpr,
             JSXNamespacedName, JSXObject, JSXSpreadChild, JSXText, KeyValuePatProp, KeyValueProp,
@@ -1127,12 +1119,6 @@
                         })
                         .next();
                     if package != None {
-                        // debug!("Chicken!");
-                        // let is_import_value = self.res.is_import(Some(import_kind.to_string()));
-                        // debug!("import kind !>>>!>??@?? {import_kind}");
-                        // debug!("checking is_import value: {is_import_value}");
-                        // debug!("bug caught on package: {package:?}");
-                        // debug!("tf is callee!? {callee:?}");
                         return Some(Intrinsic::JWTSign(package.unwrap().clone()));
                     }
                 }
@@ -1459,13 +1445,8 @@
                 if ident_value.sym.starts_with("on") && second_char.is_uppercase() {
                     match &**expr {
                         Expr::Arrow(arrow_expr) => {
-<<<<<<< HEAD
-                            if let BlockStmtOrExpr::Expr(expr) = &arrow_expr.body {
-                                self.lower_expr(&**expr, None);
-=======
                             if let BlockStmtOrExpr::Expr(expr) = &*arrow_expr.body {
                                 self.lower_expr(&**expr);
->>>>>>> 144fbabf
                             }
                         }
                         Expr::Ident(ident) => {
