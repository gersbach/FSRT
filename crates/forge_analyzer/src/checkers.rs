--- conflicted
+++ resolved
@@ -472,11 +472,7 @@
 }
 
 #[derive(Debug, Default, Clone)]
-<<<<<<< HEAD
 pub struct IntrinsicArguments {
-=======
-struct IntrinsicArguments {
->>>>>>> 2fc49f1b
     name: Option<IntrinsicName>,
     first_arg: Option<Vec<String>>,
     second_arg: Option<Vec<String>>,
@@ -495,11 +491,7 @@
             }
             Operand::Var(var) => {
                 if let Base::Var(varid) = var.base {
-<<<<<<< HEAD
                     if let Some(value) = self.get_value(_def, varid) {
-=======
-                    if let Some(value) = self.varid_to_value.get(&(_def, varid)) {
->>>>>>> 2fc49f1b
                         intrinsic_argument.first_arg = Some(vec![]);
                         add_elements_to_intrinsic_struct(value, &mut intrinsic_argument.first_arg);
                     }
@@ -507,7 +499,6 @@
             }
         }
     }
-<<<<<<< HEAD
 
     fn add_value(&mut self, defid_block: DefId, varid: VarId, value: Value) {
         self.varid_to_value.insert((defid_block, varid), value);
@@ -516,8 +507,6 @@
     fn get_value(&self, defid_block: DefId, varid: VarId) -> Option<&Value> {
         self.varid_to_value.get(&(defid_block, varid))
     }
-=======
->>>>>>> 2fc49f1b
 }
 
 impl<'cx> Dataflow<'cx> for PermissionDataflow {
@@ -529,7 +518,6 @@
         Self {
             needs_call: vec![],
             varid_to_value: FxHashMap::default(),
-<<<<<<< HEAD
         }
     }
 
@@ -578,8 +566,6 @@
             }
         } else {
             // println!("found other arg {var:?}")
-=======
->>>>>>> 2fc49f1b
         }
     }
 
@@ -594,11 +580,7 @@
         operands: SmallVec<[crate::ir::Operand; 4]>,
     ) -> Self::State {
         let mut intrinsic_argument = IntrinsicArguments::default();
-<<<<<<< HEAD
         println!("transferring intrinsic");
-=======
-
->>>>>>> 2fc49f1b
         if let Intrinsic::ApiCall(name) | Intrinsic::SafeCall(name) | Intrinsic::Authorize(name) =
             intrinsic
         {
@@ -606,60 +588,10 @@
             let (first, second) = (operands.get(0), operands.get(1));
             if let Some(operand) = first {
                 self.handle_first_arg(operand, _def, &mut intrinsic_argument);
-<<<<<<< HEAD
             }
             if let Some(operand) = second {
                 self.handle_second_arg(_interp, operand, _def, &mut intrinsic_argument);
             }
-=======
-            }
-            if let Some(Operand::Var(var)) = second {
-                if let Base::Var(varid) = var.base {
-                    if let Some(varkind) = _interp.body().vars.get(varid) {
-                        if let Some(defid) = get_varid_from_defid(varkind) {
-                            if let Some(DefKind::GlobalObj(objid)) =
-                                _interp.env().defs.defs.get(defid)
-                            {
-                                if let Some(class) = _interp.env().defs.classes.get(objid.clone()) {
-                                    if let Some(val) =
-                                        self.read_mem_from_object(_interp, _def, class.clone())
-                                    {
-                                        intrinsic_argument.second_arg = Some(vec![]);
-                                        add_elements_to_intrinsic_struct(
-                                            val,
-                                            &mut intrinsic_argument.second_arg,
-                                        );
-                                    }
-                                }
-                            }
-                        }
-                    }
-
-                    /* case where it is passed in as a variable */
-                    if let Some(val) = &self.varid_to_value.get(&(_def, varid)) {
-                        match val {
-                            Value::Const(const_var) => {
-                                if let Some(val) = self.try_read_mem_from_object(
-                                    _interp,
-                                    _def.clone(),
-                                    const_var.clone(),
-                                ) {
-                                    intrinsic_argument.second_arg = Some(vec![]);
-                                    add_elements_to_intrinsic_struct(
-                                        val,
-                                        &mut intrinsic_argument.second_arg,
-                                    );
-                                }
-                            }
-                            Value::Phi(phi_var) => {}
-                            _ => {}
-                        }
-                    }
-                } else {
-                    println!("found other arg {var:?}")
-                }
-            }
->>>>>>> 2fc49f1b
             let mut permissions_within_call: Vec<ForgePermissions> = vec![];
             let intrinsic_func_type = intrinsic_argument.name.unwrap();
             intrinsic_argument
@@ -688,11 +620,8 @@
 
             println!("intrinisc arg: {:?}", intrinsic_argument);
 
-<<<<<<< HEAD
             println!("all permissions so far {permissions_within_call:?}");
 
-=======
->>>>>>> 2fc49f1b
             _interp
                 .permissions
                 .extend_from_slice(&permissions_within_call);
@@ -719,11 +648,7 @@
     }
 
     fn try_read_mem_from_object<C: Checker<'cx, State = Self::State>>(
-<<<<<<< HEAD
         &self,
-=======
-        &mut self,
->>>>>>> 2fc49f1b
         _interp: &Interp<'cx, C>,
         _def: DefId,
         const_var: Const,
@@ -735,11 +660,7 @@
     }
 
     fn read_mem_from_object<C: Checker<'cx, State = Self::State>>(
-<<<<<<< HEAD
         &self,
-=======
-        &mut self,
->>>>>>> 2fc49f1b
         _interp: &Interp<'cx, C>,
         _def: DefId,
         obj: Class,
@@ -752,15 +673,9 @@
             .collect_vec();
         if let Some(_alt_defid) = defid_method.get(0) {
             for (varid_new, varkind) in _interp.body().vars.clone().into_iter_enumerated() {
-<<<<<<< HEAD
                 if let Some(defid) = get_defid_from_varkind(&varkind) {
                     if &&defid == _alt_defid {
                         return self.get_value(_def, varid_new);
-=======
-                if let Some(defid) = get_varid_from_defid(&varkind) {
-                    if &&defid == _alt_defid {
-                        return self.varid_to_value.get(&(_def, varid_new));
->>>>>>> 2fc49f1b
                     }
                 }
             }
@@ -768,7 +683,6 @@
         None
     }
 
-<<<<<<< HEAD
     fn def_to_class_property<C: Checker<'cx, State = Self::State>>(
         &self,
         _interp: &Interp<'cx, C>,
@@ -795,8 +709,6 @@
         None
     }
 
-=======
->>>>>>> 2fc49f1b
     fn transfer_call<C: crate::interp::Checker<'cx, State = Self::State>>(
         &mut self,
         interp: &Interp<'cx, C>,
@@ -819,11 +731,7 @@
 
         for operand in &operands {
             match operand.clone() {
-<<<<<<< HEAD
                 Operand::Lit(_) => {
-=======
-                Operand::Lit(lit) => {
->>>>>>> 2fc49f1b
                     if let Some(lit_value) = convert_operand_to_raw(&operand.clone()) {
                         all_values_to_be_pushed.push(Value::Const(Const::Literal(lit_value)));
                     } else {
@@ -832,11 +740,7 @@
                 }
                 Operand::Var(var) => match var.base {
                     Base::Var(varid) => {
-<<<<<<< HEAD
                         if let Some(value) = self.get_value(def, varid) {
-=======
-                        if let Some(value) = self.varid_to_value.get(&(def, varid)) {
->>>>>>> 2fc49f1b
                             all_values_to_be_pushed.push(value.clone());
                         } else {
                             all_values_to_be_pushed.push(Value::Unknown)
@@ -872,7 +776,6 @@
             for (varid, varkind) in function_var.iter_enumerated() {
                 if let VarKind::Arg(_) = varkind {
                     if let Some(operand) = args.pop() {
-<<<<<<< HEAD
                         self.add_value(def, varid, operand.clone());
                         interp
                             .body()
@@ -889,20 +792,6 @@
                                     }
                                 }
                             })
-=======
-                        self.varid_to_value.insert((def, varid), operand.clone());
-                        interp.body().vars.iter_enumerated().for_each(|(varid_alt, varkind_alt)| {
-                            if let (Some(defid_alt), Some(defid)) = (
-                                get_varid_from_defid(varkind_alt),
-                                get_varid_from_defid(varkind),
-                            ) {
-                                if defid == defid_alt && varid_alt != varid {
-                                    self.varid_to_value
-                                        .insert((def, varid_alt), operand.clone());
-                                }
-                            }
-                        })
->>>>>>> 2fc49f1b
                     }
                 }
             }
@@ -917,7 +806,6 @@
                         match rvalue {
                             /* this puts any return value back in the thing */
                             Rvalue::Call(operand, _) => {
-<<<<<<< HEAD
                                 if let Some((defid, varid)) =
                                     self.get_defid_from_operand(interp, operand)
                                 {
@@ -926,23 +814,6 @@
                                 if let Some((value, defid)) = interp.return_value.clone() {
                                     if defid != def || true {
                                         self.add_value(def, varid, value);
-=======
-                                if let Operand::Var(var) = operand {
-                                    if let Base::Var(varid) = var.base {
-                                        if let Some(varkind) = interp.body().vars.get(varid) {
-                                            if let Some(defid) = get_varid_from_defid(varkind) {
-                                                interp
-                                                    .expecting_value
-                                                    .push_back((defid, (varid, defid)));
-                                            }
-                                        }
-                                    }
-                                }
-
-                                if let Some((value, defid)) = interp.return_value.clone() {
-                                    if defid != def || true {
-                                        self.varid_to_value.insert((def, varid), value.clone());
->>>>>>> 2fc49f1b
                                     }
                                 }
                             }
@@ -977,28 +848,6 @@
             }
         }
 
-<<<<<<< HEAD
-=======
-        for (varid, varkind) in interp.body().vars.iter_enumerated() {
-            match varkind {
-                VarKind::Ret => {
-                    for (d, (v, df)) in &interp.expecting_value {
-                        if def == d.clone() {
-                            if let Some(value) = self.varid_to_value.get(&(def, varid)) {
-                                self.varid_to_value
-                                    .insert((df.clone(), v.clone()), value.clone());
-                            }
-                        }
-                    }
-                    if let Some(value) = self.varid_to_value.get(&(def, varid)) {
-                        interp.return_value = Some((value.clone(), def));
-                    }
-                }
-                _ => {}
-            }
-        }
-
->>>>>>> 2fc49f1b
         state
     }
 
@@ -1011,34 +860,8 @@
     ) {
         match rvalue {
             Rvalue::Read(operand) => {
-<<<<<<< HEAD
                 if let Some(value) = get_prev_value(self.get_value(def, *varid)) {
                     self.insert_value2(operand, varid, def, interp, Some(value));
-=======
-                if let Some(value) = self.varid_to_value.get(&(def, *varid)) {
-                    match value {
-                        Value::Const(const_value) => {
-                            let prev_value = vec![const_value.clone()];
-                            self.insert_value2(
-                                operand,
-                                varid,
-                                def,
-                                interp,
-                                Some(prev_value.clone()),
-                            );
-                        }
-                        Value::Phi(phi_value) => {
-                            self.insert_value2(
-                                operand,
-                                varid,
-                                def,
-                                interp,
-                                Some(phi_value.clone()),
-                            );
-                        }
-                        _ => {}
-                    }
->>>>>>> 2fc49f1b
                 } else {
                     self.insert_value2(operand, varid, def, interp, None);
                 }
@@ -1047,14 +870,9 @@
                 let quasis_joined = template.quasis.join("");
                 let mut all_potential_values = vec![quasis_joined];
                 for expr in &template.exprs {
-<<<<<<< HEAD
                     if let Some(value) = self.get_value(def, *varid) {
                         match value {
                             // TODO: get values from all of the operands and add them if they do have a value
-=======
-                    if let Some(value) = self.varid_to_value.get(&(def, *varid)) {
-                        match value {
->>>>>>> 2fc49f1b
                             Value::Const(const_value) => {
                                 let mut new_all_values = vec![];
                                 if let Const::Literal(literal_string) = const_value {
@@ -1086,23 +904,15 @@
                         .map(|value| Const::Literal(value.clone()))
                         .collect::<Vec<_>>();
                     let value = Value::Phi(consts);
-<<<<<<< HEAD
                     self.add_value(def, *varid, value.clone());
                 } else if all_potential_values.len() == 1 {
                     self.add_value(
                         def,
                         *varid,
-=======
-                    self.varid_to_value.insert((def, *varid), value.clone());
-                } else if all_potential_values.len() == 1 {
-                    self.varid_to_value.insert(
-                        (def, *varid),
->>>>>>> 2fc49f1b
                         Value::Const(Const::Literal(all_potential_values.get(0).unwrap().clone())),
                     );
                 }
             }
-<<<<<<< HEAD
             Rvalue::Bin(binop, op1, op2) => {
                 if binop == &BinOp::Add {
                     let val1 = if let Some(val) = get_str_from_operand(op1) {
@@ -1135,9 +945,6 @@
                     }
                 }
             }
-=======
-            Rvalue::Bin(binop, op1, op2) => { /* add bin op functionality */ }
->>>>>>> 2fc49f1b
             _ => {}
         }
     }
@@ -1158,30 +965,17 @@
                         let mut all_values = prev_values.clone();
                         all_values.push(const_value);
                         let value = Value::Phi(all_values);
-<<<<<<< HEAD
                         self.add_value(def, *varid, value);
-=======
-                        self.varid_to_value.insert((def, *varid), value.clone());
->>>>>>> 2fc49f1b
                     }
                 } else {
                     if let Some(lit_value) = convert_operand_to_raw(operand) {
                         let value = Value::Const(Const::Literal(lit_value));
-<<<<<<< HEAD
                         self.add_value(def, *varid, value);
                     }
                 }
             }
             Operand::Var(var) => {
                 if let Base::Var(prev_varid) = var.base {
-=======
-                        self.varid_to_value.insert((def, *varid), value.clone());
-                    }
-                }
-            }
-            Operand::Var(var) => match var.base {
-                Base::Var(prev_varid) => {
->>>>>>> 2fc49f1b
                     let potential_varkind = &interp.curr_body.get().unwrap().vars.get(prev_varid);
                     if let Some(VarKind::LocalDef(local_defid)) = potential_varkind {
                         if let Some(class) =
@@ -1192,7 +986,6 @@
                                 let mut all_values = prev_values.clone();
                                 all_values.push(const_value);
                                 let value = Value::Phi(all_values);
-<<<<<<< HEAD
                                 self.add_value(def, *varid, value);
                             } else {
                                 let value = Value::Const(Const::Object(class));
@@ -1201,22 +994,11 @@
                         }
                     } else {
                         if let Some(potential_value) = self.get_value(def, prev_varid) {
-=======
-                                self.varid_to_value.insert((def, *varid), value.clone());
-                            } else {
-                                let value = Value::Const(Const::Object(class.clone()));
-                                self.varid_to_value.insert((def, *varid), value.clone());
-                            }
-                        }
-                    } else {
-                        if let Some(potential_value) = self.varid_to_value.get(&(def, prev_varid)) {
->>>>>>> 2fc49f1b
                             self.varid_to_value
                                 .insert((def, *varid), potential_value.clone());
                         }
                     }
                 }
-                _ => {}
             },
         }
     }
@@ -1253,7 +1035,6 @@
     None
 }
 
-<<<<<<< HEAD
 fn add_const_to_val_vec(val: &Value, const_val: &Const, vals: &mut Vec<String>) {
     match val {
         Value::Const(Const::Literal(lit)) => {
@@ -1271,9 +1052,6 @@
 }
 
 pub(crate) fn get_defid_from_varkind(varkind: &VarKind) -> Option<DefId> {
-=======
-pub(crate) fn get_varid_from_defid(varkind: &VarKind) -> Option<DefId> {
->>>>>>> 2fc49f1b
     match varkind {
         VarKind::GlobalRef(defid) => Some(defid.clone()),
         VarKind::LocalDef(defid) => Some(defid.clone()),
